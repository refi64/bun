--- conflicted
+++ resolved
@@ -14,10 +14,7 @@
     ".git": true,
     "src/bun.js/WebKit": true,
     "src/deps/*/**": true,
-<<<<<<< HEAD
-=======
     "test/node.js/upstream": true,
->>>>>>> 49fa21f6
   },
   "search.followSymlinks": false,
   "search.useIgnoreFiles": true,
