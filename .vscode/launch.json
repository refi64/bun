{
  // The usage of BUN_GARBAGE_COLLECTOR_LEVEL=2 is important for debugging
  // It will force the garbage collector to run after every test and every call to expect()
  // it makes our tests very slow
  // But it helps catch memory bugs

  "version": "0.2.0",
  "configurations": [
    {
      "type": "lldb",
      "request": "launch",
      "name": "bun test [file]",
      "program": "bun-debug",
      "args": ["test", "${file}"],
      // The cwd here must be the same as in CI. Or you will cause test failures that only happen in CI.
      "cwd": "${workspaceFolder}/test",
      "env": {
        "FORCE_COLOR": "1",
        "BUN_DEBUG_QUIET_LOGS": "1",
        "BUN_GARBAGE_COLLECTOR_LEVEL": "2"
      },
      "console": "internalConsole"
    },
    {
      "type": "lldb",
      "request": "launch",
      "name": "bun test [file] (fast)",
      "program": "bun-debug",
      "args": ["test", "${file}"],
      // The cwd here must be the same as in CI. Or you will cause test failures that only happen in CI.
      "cwd": "${workspaceFolder}/test",
      "env": {
        "FORCE_COLOR": "1",
        "BUN_DEBUG_QUIET_LOGS": "1"
      },
      "console": "internalConsole"
    },

    {
      "type": "lldb",
      "request": "launch",
      "name": "bun test [file] (verbose)",
      "program": "bun-debug",
      "args": ["test", "${file}"],
      // The cwd here must be the same as in CI. Or you will cause test failures that only happen in CI.
      "cwd": "${workspaceFolder}/test",
      "env": {
        "FORCE_COLOR": "1"
      },
      "console": "internalConsole"
    },
    {
      "type": "lldb",
      "request": "launch",
      "name": "bun test [file] --watch",
      "program": "bun-debug",
      "args": ["test", "--watch", "${file}"],
      // The cwd here must be the same as in CI. Or you will cause test failures that only happen in CI.
      "cwd": "${workspaceFolder}/test",
      "env": {
        "FORCE_COLOR": "1",
        "BUN_DEBUG_QUIET_LOGS": "1"
      },
      "console": "internalConsole"
    },
    {
      "type": "lldb",
      "request": "launch",
      "name": "bun test [file] --only",
      "program": "bun-debug",
      "args": ["test", "--only", "${file}"],
      // The cwd here must be the same as in CI. Or you will cause test failures that only happen in CI.
      "cwd": "${workspaceFolder}/test",
      "env": {
        "FORCE_COLOR": "1",
        "BUN_DEBUG_QUIET_LOGS": "1"
      },
      "console": "internalConsole"
    },
    {
      "type": "lldb",
      "request": "launch",
      "name": "bun test [*]",
      "program": "bun-debug",
      "args": ["test", "js/node"],
      "cwd": "${workspaceFolder}/test",
      "env": {
        "FORCE_COLOR": "1",
        "BUN_DEBUG_QUIET_LOGS": "1",
        "BUN_GARBAGE_COLLECTOR_LEVEL": "2"
      },
      "console": "internalConsole"
    },
    {
      "type": "lldb",
      "request": "launch",
      "name": "bun test [*] (fast)",
      "program": "bun-debug",
      "args": ["test", "js"],
      // The cwd here must be the same as in CI. Or you will cause test failures that only happen in CI.
      "cwd": "${workspaceFolder}/test",
      "env": {
        "FORCE_COLOR": "1",
        "BUN_DEBUG_QUIET_LOGS": "1"
      },
      "console": "internalConsole"
    },
    {
      "type": "lldb",
      "request": "launch",
      "name": "bun test [*] --only",
      "program": "bun-debug",
      "args": ["test", "--only"],
      // The cwd here must be the same as in CI. Or you will cause test failures that only happen in CI.
      "cwd": "${workspaceFolder}/test",
      "env": {
        "FORCE_COLOR": "1",
        "BUN_DEBUG_QUIET_LOGS": "1"
      },
      "console": "internalConsole"
    },
    {
      "type": "lldb",
      "request": "launch",
      "name": "bun run [file]",
      "program": "./Build/debug/bun.exe",
      "args": ["run", "${file}", "${file}"],
      "cwd": "${fileDirname}",
      "env": {
        "FORCE_COLOR": "1",
        "NODE_ENV": "development"
      },
      "console": "internalConsole"
    },
    {
      "type": "lldb",
      "request": "launch",
      "name": "bun run [file] (gc)",
      "program": "bun-debug",
      "args": ["run", "${file}"],
      "cwd": "${fileDirname}",
      "env": {
        "FORCE_COLOR": "1",
        "BUN_DEBUG_QUIET_LOGS": "1",
        "BUN_GARBAGE_COLLECTOR_LEVEL": "2"
      },
      "console": "internalConsole"
    },
    {
      "type": "lldb",
      "request": "launch",
      "name": "bun run [file] (verbose)",
      "program": "bun-debug",
      "args": ["run", "${file}"],
      "cwd": "${fileDirname}",
      "env": {
        "FORCE_COLOR": "1"
      },
      "console": "internalConsole"
    },
    {
      "type": "lldb",
      "request": "launch",
      "name": "bun run [file] --watch",
      "program": "bun-debug",
      "args": ["run", "--watch", "${file}"],
      "cwd": "${fileDirname}",
      "env": {
        "FORCE_COLOR": "1"
      },
      "console": "internalConsole"
    },
    {
      "type": "lldb",
      "request": "launch",
      "name": "bun run [file] --hot",
      "program": "bun-debug",
      "args": ["run", "--hot", "${file}"],
      "cwd": "${fileDirname}",
      "env": {
        "FORCE_COLOR": "1"
      },
      "console": "internalConsole"
    },
    {
      "type": "lldb",
      "request": "launch",
      "name": "HTTP bench",
      "program": "${workspaceFolder}/misctools/http_bench",
      "args": ["https://twitter.com", "--count=100"],
      "cwd": "${workspaceFolder}",
      "console": "internalConsole"
    },
    {
      "type": "lldb",
      "request": "launch",
      "name": "bun build debug",
      "program": "bun-debug",
      "args": ["bun", "${file}"],
      "cwd": "${workspaceFolder}",
      "console": "internalConsole",
      "env": {
        "BUN_CONFIG_MINIFY_WHITESPACE": "1"
      }
    },
    {
      "type": "lldb",
      "request": "launch",
      "name": "bun build debug out.js",
      "program": "bun-debug",
      "args": ["--outfile=out.js", "bun", "${file}"],
      "cwd": "${file}/../",
      "console": "internalConsole",
      "env": {
        "BUN_CONFIG_MINIFY_WHITESPACE": "1"
      }
    },
    {
      "type": "lldb",
      "request": "launch",
      "name": "bun build debug STDOUT",
      "program": "bun-debug",
      "args": ["bun", "${file}"],
      "cwd": "${file}/../",
      "console": "internalConsole",
      "env": {}
    },
    {
      "type": "lldb",
      "request": "launch",
      "name": "bun build debug (no splitting, browser entry)",
      "program": "bun-debug",
      "args": [
        "--entry-names=./[name].[ext]",
        "--outdir=/Users/jarred/Code/bun-rsc/.rsc-no-split",
        "--platform=browser",
        "bun",
        "./quick.tsx"
      ],
      "cwd": "/Users/jarred/Code/bun-rsc",
      "console": "internalConsole",
      "env": {
        "NODE_ENV": "production"
        // "BUN_DEBUG_QUIET_LOGS": "1"
        // "BUN_DUMP_SYMBOLS": "1"
      }
    },
    {
      "type": "lldb",
      "request": "launch",
      "name": "bun build debug (splitting, rsc)",
      "program": "bun-debug",
      "args": [
        "--entry-names=./[name].[ext]",
        "--outdir=/Users/jarred/Code/bun-rsc/.rsc-split",
        "--server-components",
        "--platform=bun",
        "--splitting",
        "bun",
        "/Users/jarred/Code/bun-rsc/components/Message.tsx",
        "/Users/jarred/Code/bun-rsc/components/Button.tsx"
      ],
      "cwd": "/Users/jarred/Code/bun-rsc",
      "console": "internalConsole",
      "env": {
        "NODE_ENV": "production"
        // "BUN_DEBUG_QUIET_LOGS": "1"
        // "BUN_DUMP_SYMBOLS": "1"
      }
    },
    {
      "type": "lldb",
      "request": "launch",
      "name": "bun build debug (NO splitting, rsc)",
      "program": "bun-debug",
      "args": [
        "--entry-names=./[name].[ext]",
        "--outdir=/Users/jarred/Code/bun-rsc/.rsccheck",
        "--server-components",
        "--platform=bun",
        "bun",
        "/Users/jarred/Code/bun-rsc/pages/index.js"
      ],
      "cwd": "/Users/jarred/Code/bun-rsc",
      "console": "internalConsole",
      "env": {
        "NODE_ENV": "production"
        // "BUN_DEBUG_QUIET_LOGS": "1"
        // "BUN_DUMP_SYMBOLS": "1"
      }
    },
    {
      "type": "lldb",
      "request": "launch",
      "name": "bunx debug",
      "program": "bun-debug",
      "args": ["--bun", "x", "tsc", "--help"],
      "cwd": "${workspaceFolder}",
      "console": "internalConsole",
      "env": {
        "BUN_DEBUG_QUIET_LOGS": "1"
      }
    },
    {
      "type": "lldb",
      "request": "launch",
      "name": "bun install",
      "program": "bun-debug",
      "args": ["install"],
      "cwd": "/Users/jarred/Build/worky",
      "console": "internalConsole",
<<<<<<< HEAD
      "env": {
        "BUN_DEBUG_ALL": "1"
      }
=======
      "env": {}
>>>>>>> 52d47c24
    },
    {
      "type": "lldb",
      "request": "launch",
      "name": "fetch debug",
      "program": "${workspaceFolder}/misctools/fetch",
      "args": ["https://example.com", "--verbose"],
      "cwd": "${workspaceFolder}",
      "console": "internalConsole"
    },
    {
      "type": "lldb",
      "request": "launch",
      "name": "Build zig unit test",
      "program": "make",
      "args": ["build-unit", "${file}"],
      "cwd": "${workspaceFolder}",
      "console": "internalConsole"
    },
    {
      "type": "lldb",
      "request": "launch",
      "name": "Run zig unit test",
      "program": "${workspaceFolder}/zig-out/bin/test",
      "args": ["abc"],
      "cwd": "${workspaceFolder}",
      "console": "internalConsole"
    }
  ]
}<|MERGE_RESOLUTION|>--- conflicted
+++ resolved
@@ -309,13 +309,7 @@
       "args": ["install"],
       "cwd": "/Users/jarred/Build/worky",
       "console": "internalConsole",
-<<<<<<< HEAD
-      "env": {
-        "BUN_DEBUG_ALL": "1"
-      }
-=======
       "env": {}
->>>>>>> 52d47c24
     },
     {
       "type": "lldb",
