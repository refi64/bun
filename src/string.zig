const std = @import("std");
const bun = @import("root").bun;
const JSC = bun.JSC;
const JSValue = bun.JSC.JSValue;
const Parent = @This();

pub const BufferOwnership = enum(u32) {
    BufferInternal,
    BufferOwned,
    BufferSubstring,
    BufferExternal,
};

pub const WTFStringImpl = *WTFStringImplStruct;

pub const WTFStringImplStruct = extern struct {
    m_refCount: u32 = 0,
    m_length: u32 = 0,
    m_ptr: extern union { latin1: [*]const u8, utf16: [*]const u16 },
    m_hashAndFlags: u32 = 0,

    // ---------------------------------------------------------------------
    // These details must stay in sync with WTFStringImpl.h in WebKit!
    // ---------------------------------------------------------------------
    const s_flagCount: u32 = 8;

    const s_flagMask: u32 = (1 << s_flagCount) - 1;
    const s_flagStringKindCount: u32 = 4;
    const s_hashZeroValue: u32 = 0;
    const s_hashFlagStringKindIsAtom: u32 = @as(1, u32) << (s_flagStringKindCount);
    const s_hashFlagStringKindIsSymbol: u32 = @as(1, u32) << (s_flagStringKindCount + 1);
    const s_hashMaskStringKind: u32 = s_hashFlagStringKindIsAtom | s_hashFlagStringKindIsSymbol;
    const s_hashFlagDidReportCost: u32 = @as(1, u32) << 3;
    const s_hashFlag8BitBuffer: u32 = 1 << 2;
    const s_hashMaskBufferOwnership: u32 = (1 << 0) | (1 << 1);

    /// The bottom bit in the ref count indicates a static (immortal) string.
    const s_refCountFlagIsStaticString = 0x1;

    /// This allows us to ref / deref without disturbing the static string flag.
    const s_refCountIncrement = 0x2;

    // ---------------------------------------------------------------------

    pub fn refCount(this: WTFStringImpl) u32 {
        return this.m_refCount / s_refCountIncrement;
    }

    pub fn isStatic(this: WTFStringImpl) bool {
        return this.m_refCount & s_refCountIncrement != 0;
    }

    pub fn byteLength(this: WTFStringImpl) usize {
        return if (this.is8Bit()) this.m_length else this.m_length * 2;
    }

    extern fn WTFStringImpl__isThreadSafe(WTFStringImpl) bool;
    pub fn isThreadSafe(this: WTFStringImpl) bool {
        return WTFStringImpl__isThreadSafe(this);
    }

    pub fn byteSlice(this: WTFStringImpl) []const u8 {
        return this.m_ptr.latin1[0..this.byteLength()];
    }

    pub inline fn is8Bit(self: WTFStringImpl) bool {
        return (self.m_hashAndFlags & s_hashFlag8BitBuffer) != 0;
    }

    pub inline fn length(self: WTFStringImpl) u32 {
        return self.m_length;
    }

    pub inline fn utf16Slice(self: WTFStringImpl) []const u16 {
        bun.assert(!is8Bit(self));
        return self.m_ptr.utf16[0..length(self)];
    }

    pub inline fn latin1Slice(self: WTFStringImpl) []const u8 {
        bun.assert(is8Bit(self));
        return self.m_ptr.latin1[0..length(self)];
    }

    /// Caller must ensure that the string is 8-bit and ASCII.
    pub inline fn utf8Slice(self: WTFStringImpl) []const u8 {
        if (comptime bun.Environment.allow_assert)
            bun.assert(canUseAsUTF8(self));
        return self.m_ptr.latin1[0..length(self)];
    }

    pub fn toZigString(this: WTFStringImpl) ZigString {
        if (this.is8Bit()) {
            return ZigString.init(this.latin1Slice());
        } else {
            return ZigString.init16(this.utf16Slice());
        }
    }

    pub inline fn deref(self: WTFStringImpl) void {
        JSC.markBinding(@src());
        const current_count = self.refCount();
        bun.assert(current_count > 0);
        Bun__WTFStringImpl__deref(self);
        if (comptime bun.Environment.allow_assert) {
            if (current_count > 1) {
                bun.assert(self.refCount() < current_count or self.isStatic());
            }
        }
    }

    pub inline fn ref(self: WTFStringImpl) void {
        JSC.markBinding(@src());
        const current_count = self.refCount();
        bun.assert(current_count > 0);
        Bun__WTFStringImpl__ref(self);
        bun.assert(self.refCount() > current_count or self.isStatic());
    }

    pub fn toLatin1Slice(this: WTFStringImpl) ZigString.Slice {
        this.ref();
        return ZigString.Slice.init(this.refCountAllocator(), this.latin1Slice());
    }

    extern fn Bun__WTFStringImpl__ensureHash(this: WTFStringImpl) void;
    /// Compute the hash() if necessary
    pub fn ensureHash(this: WTFStringImpl) void {
        JSC.markBinding(@src());
        Bun__WTFStringImpl__ensureHash(this);
    }

    pub fn toUTF8(this: WTFStringImpl, allocator: std.mem.Allocator) ZigString.Slice {
        if (this.is8Bit()) {
            if (bun.strings.toUTF8FromLatin1(allocator, this.latin1Slice()) catch bun.outOfMemory()) |utf8| {
                return ZigString.Slice.init(allocator, utf8.items);
            }

            return this.toLatin1Slice();
        }

        return ZigString.Slice.init(
            allocator,
            bun.strings.toUTF8Alloc(allocator, this.utf16Slice()) catch bun.outOfMemory(),
        );
    }

    pub fn toUTF8WithoutRef(this: WTFStringImpl, allocator: std.mem.Allocator) ZigString.Slice {
        if (this.is8Bit()) {
            if (bun.strings.toUTF8FromLatin1(allocator, this.latin1Slice()) catch bun.outOfMemory()) |utf8| {
                return ZigString.Slice.init(allocator, utf8.items);
            }

            return ZigString.Slice.fromUTF8NeverFree(this.latin1Slice());
        }

        return ZigString.Slice.init(
            allocator,
            bun.strings.toUTF8Alloc(allocator, this.utf16Slice()) catch bun.outOfMemory(),
        );
    }

    pub fn toUTF8IfNeeded(this: WTFStringImpl, allocator: std.mem.Allocator) ?ZigString.Slice {
        if (this.is8Bit()) {
            if (bun.strings.toUTF8FromLatin1(allocator, this.latin1Slice()) catch bun.outOfMemory()) |utf8| {
                return ZigString.Slice.init(allocator, utf8.items);
            }

            return null;
        }

        return ZigString.Slice.init(
            allocator,
            bun.strings.toUTF8Alloc(allocator, this.utf16Slice()) catch bun.outOfMemory(),
        );
    }

    /// Avoid using this in code paths that are about to get the string as a UTF-8
    /// In that case, use toUTF8IfNeeded instead.
    pub fn canUseAsUTF8(this: WTFStringImpl) bool {
        return this.is8Bit() and bun.strings.isAllASCII(this.latin1Slice());
    }

    pub fn utf8ByteLength(this: WTFStringImpl) usize {
        if (this.is8Bit()) {
            const input = this.latin1Slice();
            return if (input.len > 0) JSC.WebCore.Encoder.byteLengthU8(input.ptr, input.len, .utf8) else 0;
        } else {
            const input = this.utf16Slice();
            return if (input.len > 0) JSC.WebCore.Encoder.byteLengthU16(input.ptr, input.len, .utf8) else 0;
        }
    }

    pub fn utf16ByteLength(this: WTFStringImpl) usize {
        // All latin1 characters fit in a single UTF-16 code unit.
        return this.length() * 2;
    }

    pub fn latin1ByteLength(this: WTFStringImpl) usize {
        // Not all UTF-16 characters fit are representable in latin1.
        // Those get truncated?
        return this.length();
    }

    pub fn refCountAllocator(self: WTFStringImpl) std.mem.Allocator {
        return std.mem.Allocator{ .ptr = self, .vtable = StringImplAllocator.VTablePtr };
    }

    pub fn hasPrefix(self: WTFStringImpl, text: []const u8) bool {
        return Bun__WTFStringImpl__hasPrefix(self, text.ptr, text.len);
    }

    extern fn Bun__WTFStringImpl__deref(self: WTFStringImpl) void;
    extern fn Bun__WTFStringImpl__ref(self: WTFStringImpl) void;
    extern fn Bun__WTFStringImpl__hasPrefix(self: *const WTFStringImplStruct, offset: [*]const u8, length: usize) bool;
};

pub const StringImplAllocator = struct {
    fn alloc(ptr: *anyopaque, len: usize, _: u8, _: usize) ?[*]u8 {
        var this = bun.cast(WTFStringImpl, ptr);
        const len_ = this.byteLength();

        if (len_ != len) {
            // we don't actually allocate, we just reference count
            return null;
        }

        this.ref();

        // we should never actually allocate
        return @constCast(this.m_ptr.latin1);
    }

    fn resize(_: *anyopaque, _: []u8, _: u8, _: usize, _: usize) bool {
        return false;
    }

    pub fn free(
        ptr: *anyopaque,
        buf: []u8,
        _: u8,
        _: usize,
    ) void {
        var this = bun.cast(WTFStringImpl, ptr);
        bun.assert(this.latin1Slice().ptr == buf.ptr);
        bun.assert(this.latin1Slice().len == buf.len);
        this.deref();
    }

    pub const VTable = std.mem.Allocator.VTable{
        .alloc = &alloc,
        .resize = &resize,
        .free = &free,
    };

    pub const VTablePtr = &VTable;
};

pub const Tag = enum(u8) {
    Dead = 0,
    WTFStringImpl = 1,
    ZigString = 2,
    StaticZigString = 3,
    Empty = 4,
};

const ZigString = bun.JSC.ZigString;

pub const StringImpl = extern union {
    ZigString: ZigString,
    WTFStringImpl: WTFStringImpl,
    StaticZigString: ZigString,
    Dead: void,
    Empty: void,
};

/// Prefer using String instead of ZigString in new code.
pub const String = extern struct {
    pub const name = "BunString";

    tag: Tag,
    value: StringImpl,

    pub const empty = String{ .tag = .Empty, .value = .{ .Empty = {} } };

    pub const dead = String{ .tag = .Dead, .value = .{ .Dead = {} } };
    pub const StringImplAllocator = Parent.StringImplAllocator;

    extern fn BunString__fromLatin1(bytes: [*]const u8, len: usize) String;
    extern fn BunString__fromBytes(bytes: [*]const u8, len: usize) String;
    extern fn BunString__fromUTF16(bytes: [*]const u16, len: usize) String;
    extern fn BunString__fromUTF16ToLatin1(bytes: [*]const u16, len: usize) String;
    extern fn BunString__fromLatin1Unitialized(len: usize) String;
    extern fn BunString__fromUTF16Unitialized(len: usize) String;

    pub fn isGlobal(this: String) bool {
        return this.tag == Tag.ZigString and this.value.ZigString.isGloballyAllocated();
    }

    pub fn ensureHash(this: String) void {
        if (this.tag == .WTFStringImpl) this.value.WTFStringImpl.ensureHash();
    }

    pub fn transferToJS(this: *String, globalThis: *JSC.JSGlobalObject) JSC.JSValue {
        const js_value = this.toJS(globalThis);
        this.deref();
        this.* = dead;
        return js_value;
    }

    pub fn toOwnedSlice(this: String, allocator: std.mem.Allocator) ![]u8 {
        switch (this.tag) {
            .ZigString => return try this.value.ZigString.toOwnedSlice(allocator),
            .WTFStringImpl => {
                var utf8_slice = this.value.WTFStringImpl.toUTF8WithoutRef(allocator);

                if (utf8_slice.allocator.get()) |alloc| {
                    if (!isWTFAllocator(alloc)) {
                        return @constCast(utf8_slice.slice());
                    }
                }

                return @constCast((try utf8_slice.clone(allocator)).slice());
            },
            .StaticZigString => return try this.value.StaticZigString.toOwnedSlice(allocator),
            .Empty => return &[_]u8{},
            else => unreachable,
        }
    }

    pub fn createIfDifferent(other: String, utf8_slice: []const u8) String {
        if (other.tag == .WTFStringImpl) {
            if (other.eqlUTF8(utf8_slice)) {
                return other.dupeRef();
            }
        }

        return createUTF8(utf8_slice);
    }

    fn createUninitializedLatin1(len: usize) struct { String, []u8 } {
        bun.assert(len > 0);
        const string = BunString__fromLatin1Unitialized(len);
        const wtf = string.value.WTFStringImpl;
        return .{
            string,
            @constCast(wtf.m_ptr.latin1[0..wtf.m_length]),
        };
    }

    fn createUninitializedUTF16(len: usize) struct { String, []u16 } {
        bun.assert(len > 0);
        const string = BunString__fromUTF16Unitialized(len);
        const wtf = string.value.WTFStringImpl;
        return .{
            string,
            @constCast(wtf.m_ptr.utf16[0..wtf.m_length]),
        };
    }

    const WTFStringEncoding = enum {
        latin1,
        utf16,

        pub fn Byte(comptime this: WTFStringEncoding) type {
            return switch (this) {
                .latin1 => u8,
                .utf16 => u16,
            };
        }
    };

    /// Allocate memory for a WTF::String of a given length and encoding, and
    /// return the string and a mutable slice for that string.
    ///
    /// This is not allowed on zero-length strings, in this case you should
    /// check earlier and use String.empty in that case.
    pub fn createUninitialized(
        comptime kind: WTFStringEncoding,
        len: usize,
    ) struct { String, [](kind.Byte()) } {
        bun.assert(len > 0);
        return switch (comptime kind) {
            .latin1 => createUninitializedLatin1(len),
            .utf16 => createUninitializedUTF16(len),
        };
    }

    pub fn createLatin1(bytes: []const u8) String {
        JSC.markBinding(@src());
        if (bytes.len == 0) return String.empty;
        return BunString__fromLatin1(bytes.ptr, bytes.len);
    }

    pub fn createUTF8(bytes: []const u8) String {
        JSC.markBinding(@src());
        if (bytes.len == 0) return String.empty;
        return BunString__fromBytes(bytes.ptr, bytes.len);
    }

    pub fn createUTF16(bytes: []const u16) String {
        if (bytes.len == 0) return String.empty;
        if (bun.strings.firstNonASCII16([]const u16, bytes) == null) {
            return BunString__fromUTF16ToLatin1(bytes.ptr, bytes.len);
        }
        return BunString__fromUTF16(bytes.ptr, bytes.len);
    }

    pub fn createFormat(comptime fmt: []const u8, args: anytype) !String {
        var sba = std.heap.stackFallback(16384, bun.default_allocator);
        const alloc = sba.get();
        const buf = try std.fmt.allocPrint(alloc, fmt, args);
        defer alloc.free(buf);
        return createUTF8(buf);
    }

    pub fn createFromOSPath(os_path: bun.OSPathSlice) String {
        return switch (@TypeOf(os_path)) {
            []const u8 => createUTF8(os_path),
            []const u16 => createUTF16(os_path),
            else => @compileError("unreachable"),
        };
    }

    pub fn isEmpty(this: String) bool {
        return this.tag == .Empty or this.length() == 0;
    }

    pub fn dupeRef(this: String) String {
        this.ref();
        return this;
    }

    pub fn clone(this: String) String {
        if (this.tag == .WTFStringImpl) {
            return this.dupeRef();
        }

        if (this.isEmpty()) {
            return String.empty;
        }

        if (this.isUTF16()) {
            const new, const bytes = createUninitialized(.utf16, this.length());
            @memcpy(bytes, this.value.ZigString.utf16Slice());
            return new;
        }

        return createUTF8(this.byteSlice());
    }

    extern fn BunString__createAtom(bytes: [*]const u8, len: usize) String;
    extern fn BunString__tryCreateAtom(bytes: [*]const u8, len: usize) String;

    /// Must be given ascii input
    pub fn createAtomASCII(bytes: []const u8) String {
        return BunString__createAtom(bytes.ptr, bytes.len);
    }

    /// Will return null if the input is non-ascii or too long
    pub fn tryCreateAtom(bytes: []const u8) ?String {
        const atom = BunString__tryCreateAtom(bytes.ptr, bytes.len);
        return if (atom.tag == .Dead) null else atom;
    }

    /// Atomized strings are interned strings
    /// They're de-duplicated in a threadlocal hash table
    /// They cannot be used from other threads.
    pub fn createAtomIfPossible(bytes: []const u8) String {
        if (bytes.len < 64) {
            if (tryCreateAtom(bytes)) |atom| {
                return atom;
            }
        }

        return createUTF8(bytes);
    }

    pub fn utf8ByteLength(this: String) usize {
        return switch (this.tag) {
            .WTFStringImpl => this.value.WTFStringImpl.utf8ByteLength(),
            .ZigString => this.value.ZigString.utf8ByteLength(),
            .StaticZigString => this.value.StaticZigString.utf8ByteLength(),
            .Dead, .Empty => 0,
        };
    }

    pub fn utf16ByteLength(this: String) usize {
        return switch (this.tag) {
            .WTFStringImpl => this.value.WTFStringImpl.utf16ByteLength(),
            .StaticZigString, .ZigString => this.value.ZigString.utf16ByteLength(),
            .Dead, .Empty => 0,
        };
    }

    pub fn latin1ByteLength(this: String) usize {
        return switch (this.tag) {
            .WTFStringImpl => this.value.WTFStringImpl.latin1ByteLength(),
            .StaticZigString, .ZigString => this.value.ZigString.latin1ByteLength(),
            .Dead, .Empty => 0,
        };
    }

    /// Create a bun.String from a slice. This is never a copy.
    /// For strings created from static string literals, use `String.static`
    pub fn init(value: anytype) String {
        const Type = @TypeOf(value);
        return switch (Type) {
            String => value,
            ZigString => .{ .tag = .ZigString, .value = .{ .ZigString = value } },
            [:0]u8, []u8, [:0]const u8, []const u8 => .{ .tag = .ZigString, .value = .{ .ZigString = ZigString.fromBytes(value) } },
            [:0]u16, []u16, [:0]const u16, []const u16 => .{ .tag = .ZigString, .value = .{ .ZigString = ZigString.from16Slice(value) } },
            WTFStringImpl => .{ .tag = .WTFStringImpl, .value = .{ .WTFStringImpl = value } },
            *const ZigString, *ZigString => .{ .tag = .ZigString, .value = .{ .ZigString = value.* } },
            *const [0:0]u8 => .{ .tag = .Empty, .value = .{ .Empty = {} } },
            else => {
                const info = @typeInfo(Type);

                // Zig string literals
                if (info == .Pointer and info.Pointer.size == .One and info.Pointer.is_const) {
                    const child_info = @typeInfo(info.Pointer.child);
                    if (child_info == .Array and child_info.Array.child == u8) {
                        if (child_info.Array.len == 0) return String.empty;
                        return static(value);
                    }
                }

                @compileError("Unsupported type for String " ++ @typeName(Type));
            },
        };
    }

    pub fn static(input: []const u8) String {
        return .{
            .tag = .StaticZigString,
            .value = .{ .StaticZigString = ZigString.init(input) },
        };
    }

    pub fn toErrorInstance(this: *const String, globalObject: *JSC.JSGlobalObject) JSC.JSValue {
        defer this.deref();
        return JSC__createError(globalObject, this);
    }

    extern fn BunString__createExternal(
        bytes: [*]const u8,
        len: usize,
        isLatin1: bool,
        ptr: ?*anyopaque,
        callback: ?*const fn (*anyopaque, *anyopaque, u32) callconv(.C) void,
    ) String;

    /// ctx is the pointer passed into `createExternal`
    /// buffer is the pointer to the buffer, either [*]u8 or [*]u16
    /// len is the number of characters in that buffer.
    pub const ExternalStringImplFreeFunction = fn (ctx: *anyopaque, buffer: *anyopaque, len: u32) callconv(.C) void;

    pub fn createExternal(bytes: []const u8, isLatin1: bool, ctx: ?*anyopaque, callback: ?*const ExternalStringImplFreeFunction) String {
        JSC.markBinding(@src());
<<<<<<< HEAD
        bun.assert(bytes.len > 0);
=======
        std.debug.assert(bytes.len > 0);
>>>>>>> d6171084
        return BunString__createExternal(bytes.ptr, bytes.len, isLatin1, ctx, callback);
    }

    extern fn BunString__createExternalGloballyAllocatedLatin1(
        bytes: [*]u8,
        len: usize,
    ) String;

    extern fn BunString__createExternalGloballyAllocatedUTF16(
        bytes: [*]u16,
        len: usize,
    ) String;

    pub fn createExternalGloballyAllocated(comptime kind: WTFStringEncoding, bytes: []kind.Byte()) String {
        JSC.markBinding(@src());
        bun.assert(bytes.len > 0);

        return switch (comptime kind) {
            .latin1 => BunString__createExternalGloballyAllocatedLatin1(bytes.ptr, bytes.len),
            .utf16 => BunString__createExternalGloballyAllocatedUTF16(bytes.ptr, bytes.len),
        };
    }

    pub fn fromUTF8(value: []const u8) String {
        return String.init(ZigString.initUTF8(value));
    }

    pub fn fromBytes(value: []const u8) String {
        return String.init(ZigString.fromBytes(value));
    }

    pub fn format(self: String, comptime fmt: []const u8, opts: std.fmt.FormatOptions, writer: anytype) !void {
        try self.toZigString().format(fmt, opts, writer);
    }

    pub fn fromJS(value: bun.JSC.JSValue, globalObject: *JSC.JSGlobalObject) String {
        JSC.markBinding(@src());

        var out: String = String.dead;
        if (BunString__fromJS(globalObject, value, &out)) {
            return out;
        } else {
            return String.dead;
        }
    }

    pub fn fromJSRef(value: bun.JSC.JSValue, globalObject: *JSC.JSGlobalObject) String {
        JSC.markBinding(@src());

        var out: String = String.dead;
        if (BunString__fromJSRef(globalObject, value, &out)) {
            return out;
        } else {
            return String.dead;
        }
    }

    pub fn tryFromJS(value: bun.JSC.JSValue, globalObject: *JSC.JSGlobalObject) ?String {
        JSC.markBinding(@src());

        var out: String = String.dead;
        if (BunString__fromJS(globalObject, value, &out)) {
            return out;
        } else {
            return null;
        }
    }

    pub fn toJS(this: *const String, globalObject: *bun.JSC.JSGlobalObject) JSC.JSValue {
        JSC.markBinding(@src());

        return BunString__toJS(globalObject, this);
    }

    pub fn toJSDOMURL(this: *String, globalObject: *bun.JSC.JSGlobalObject) JSC.JSValue {
        JSC.markBinding(@src());

        return BunString__toJSDOMURL(globalObject, this);
    }

    extern fn BunString__createArray(
        globalObject: *bun.JSC.JSGlobalObject,
        ptr: [*]const String,
        len: usize,
    ) JSC.JSValue;

    pub fn toJSArray(globalObject: *bun.JSC.JSGlobalObject, array: []const bun.String) JSC.JSValue {
        JSC.markBinding(@src());

        return BunString__createArray(globalObject, array.ptr, array.len);
    }

    pub fn toZigString(this: String) ZigString {
        if (this.tag == .StaticZigString or this.tag == .ZigString) {
            return this.value.ZigString;
        }

        if (this.tag == .WTFStringImpl)
            return this.value.WTFStringImpl.toZigString();

        return ZigString.Empty;
    }

    pub fn toWTF(this: *String) void {
        JSC.markBinding(@src());

        BunString__toWTFString(this);
    }

    pub inline fn length(this: String) usize {
        return if (this.tag == .WTFStringImpl)
            this.value.WTFStringImpl.length()
        else
            this.toZigString().length();
    }

    pub inline fn utf16(self: String) []const u16 {
        if (self.tag == .Empty)
            return &[_]u16{};
        if (self.tag == .WTFStringImpl) {
            return self.value.WTFStringImpl.utf16Slice();
        }

        return self.toZigString().utf16SliceAligned();
    }

    pub inline fn latin1(self: String) []const u8 {
        if (self.tag == .Empty)
            return &[_]u8{};

        if (self.tag == .WTFStringImpl) {
            return self.value.WTFStringImpl.latin1Slice();
        }

        return self.toZigString().slice();
    }

    pub fn isUTF8(self: String) bool {
        if (!(self.tag == .ZigString or self.tag == .StaticZigString))
            return false;

        return self.value.ZigString.isUTF8();
    }

    pub inline fn asUTF8(self: String) ?[]const u8 {
        if (self.tag == .WTFStringImpl) {
            if (self.value.WTFStringImpl.is8Bit() and bun.strings.isAllASCII(self.value.WTFStringImpl.latin1Slice())) {
                return self.value.WTFStringImpl.latin1Slice();
            }

            return null;
        }

        if (self.tag == .ZigString or self.tag == .StaticZigString) {
            if (self.value.ZigString.isUTF8()) {
                return self.value.ZigString.slice();
            }

            if (bun.strings.isAllASCII(self.toZigString().slice())) {
                return self.value.ZigString.slice();
            }

            return null;
        }

        return "";
    }

    pub fn encoding(self: String) bun.strings.EncodingNonAscii {
        if (self.isUTF16()) {
            return .utf16;
        }

        if (self.isUTF8()) {
            return .utf8;
        }

        return .latin1;
    }

    pub fn githubAction(self: String) ZigString.GithubActionFormatter {
        return self.toZigString().githubAction();
    }

    pub fn byteSlice(this: String) []const u8 {
        return switch (this.tag) {
            .ZigString, .StaticZigString => this.value.ZigString.byteSlice(),
            .WTFStringImpl => this.value.WTFStringImpl.byteSlice(),
            else => &[_]u8{},
        };
    }

    pub fn isUTF16(self: String) bool {
        if (self.tag == .WTFStringImpl)
            return !self.value.WTFStringImpl.is8Bit();

        if (self.tag == .ZigString or self.tag == .StaticZigString)
            return self.value.ZigString.is16Bit();

        return false;
    }

    extern fn BunString__toJSON(
        globalObject: *bun.JSC.JSGlobalObject,
        this: *String,
    ) JSC.JSValue;

    pub fn toJSByParseJSON(self: *String, globalObject: *JSC.JSGlobalObject) JSC.JSValue {
        JSC.markBinding(@src());
        return BunString__toJSON(globalObject, self);
    }

    pub fn encodeInto(self: String, out: []u8, comptime enc: JSC.Node.Encoding) !usize {
        if (self.isUTF16()) {
            return JSC.WebCore.Encoder.encodeIntoFrom16(self.utf16(), out, enc, true);
        }

        if (self.isUTF8()) {
            @panic("TODO");
        }

        return JSC.WebCore.Encoder.encodeIntoFrom8(self.latin1(), out, enc);
    }

    pub fn encode(self: String, enc: JSC.Node.Encoding) []u8 {
        return self.toZigString().encode(enc);
    }

    pub inline fn utf8(self: String) []const u8 {
        if (comptime bun.Environment.allow_assert) {
            bun.assert(self.tag == .ZigString or self.tag == .StaticZigString);
            bun.assert(self.canBeUTF8());
        }
        return self.value.ZigString.slice();
    }

    pub fn canBeUTF8(self: String) bool {
        if (self.tag == .WTFStringImpl)
            return self.value.WTFStringImpl.is8Bit() and bun.strings.isAllASCII(self.value.WTFStringImpl.latin1Slice());

        if (self.tag == .ZigString or self.tag == .StaticZigString) {
            if (self.value.ZigString.isUTF8()) {
                return true;
            }

            return bun.strings.isAllASCII(self.toZigString().slice());
        }

        return self.tag == .Empty;
    }

    pub fn substring(this: String, start_index: usize) String {
        const len = this.length();
        return this.substringWithLen(@min(len, start_index), len);
    }

    pub fn substringWithLen(this: String, start_index: usize, end_index: usize) String {
        switch (this.tag) {
            .ZigString, .StaticZigString => {
                return String.init(this.value.ZigString.substringWithLen(start_index, end_index));
            },
            .WTFStringImpl => {
                if (this.value.WTFStringImpl.is8Bit()) {
                    return String.init(ZigString.init(this.value.WTFStringImpl.latin1Slice()[start_index..end_index]));
                } else {
                    return String.init(ZigString.init16(this.value.WTFStringImpl.utf16Slice()[start_index..end_index]));
                }
            },
            else => return this,
        }
    }

    pub fn toUTF8(this: String, allocator: std.mem.Allocator) ZigString.Slice {
        if (this.tag == .WTFStringImpl) {
            return this.value.WTFStringImpl.toUTF8(allocator);
        }

        if (this.tag == .ZigString) {
            return this.value.ZigString.toSlice(allocator);
        }

        if (this.tag == .StaticZigString) {
            return ZigString.Slice.fromUTF8NeverFree(this.value.StaticZigString.slice());
        }

        return ZigString.Slice.empty;
    }

    /// This is the same as toUTF8, but it doesn't increment the reference count for latin1 strings
    pub fn toUTF8WithoutRef(this: String, allocator: std.mem.Allocator) ZigString.Slice {
        if (this.tag == .WTFStringImpl) {
            return this.value.WTFStringImpl.toUTF8WithoutRef(allocator);
        }

        if (this.tag == .ZigString) {
            return this.value.ZigString.toSlice(allocator);
        }

        if (this.tag == .StaticZigString) {
            return ZigString.Slice.fromUTF8NeverFree(this.value.StaticZigString.slice());
        }

        return ZigString.Slice.empty;
    }

    pub fn toSlice(this: String, allocator: std.mem.Allocator) SliceWithUnderlyingString {
        return SliceWithUnderlyingString{
            .utf8 = this.toUTF8(allocator),
            .underlying = this,
        };
    }

<<<<<<< HEAD
    pub fn toThreadSafeSlice(this: *String, allocator: std.mem.Allocator) SliceWithUnderlyingString {
        if (this.tag == .WTFStringImpl) {
            if (!this.value.WTFStringImpl.isThreadSafe()) {
                const slice = this.value.WTFStringImpl.toUTF8WithoutRef(allocator);

                if (slice.allocator.isNull()) {
                    // this was a WTF-allocated string
                    // We're going to need to clone it across the threads
                    // so let's just do that now instead of creating another copy.
                    return .{
                        .utf8 = ZigString.Slice.init(allocator, allocator.dupe(u8, slice.slice()) catch bun.outOfMemory()),
                    };
                }

                if (comptime bun.Environment.allow_assert) {
                    bun.assert(!isWTFAllocator(slice.allocator.get().?)); // toUTF8WithoutRef() should never return a WTF allocator
                    bun.assert(slice.allocator.get().?.vtable == allocator.vtable); // assert that the allocator is the same
                }

                // We've already cloned the string, so let's just return the slice.
                return .{
                    .utf8 = slice,
                    .underlying = empty,
                };
            } else {
                const slice = this.value.WTFStringImpl.toUTF8WithoutRef(allocator);

                // this WTF-allocated string is already thread safe
                // and it's ASCII, so we can just use it directly
                if (slice.allocator.isNull()) {
                    // Once for the string
                    this.ref();

                    // Once for the utf8 slice
                    this.ref();

                    // We didn't clone anything, so let's conserve memory by re-using the existing WTFStringImpl
                    return .{
                        .utf8 = ZigString.Slice.init(this.value.WTFStringImpl.refCountAllocator(), slice.slice()),
                        .underlying = this.*,
                    };
                }

                if (comptime bun.Environment.allow_assert) {
                    bun.assert(!isWTFAllocator(slice.allocator.get().?)); // toUTF8WithoutRef() should never return a WTF allocator
                    bun.assert(slice.allocator.get().?.vtable == allocator.vtable); // assert that the allocator is the same
                }

                // We did have to clone the string. Let's avoid keeping the WTFStringImpl around
                // for longer than necessary, since the string could potentially have a single
                // reference count and that means excess memory usage
                return .{
                    .utf8 = slice,
                };
            }
        }

        return this.toSlice(allocator);
    }

    extern fn BunString__fromJS(globalObject: *JSC.JSGlobalObject, value: bun.JSC.JSValue, out: *String) bool;
    extern fn BunString__toJS(globalObject: *JSC.JSGlobalObject, in: *const String) JSC.JSValue;
    extern fn BunString__toJSWithLength(globalObject: *JSC.JSGlobalObject, in: *const String, usize) JSC.JSValue;
    extern fn BunString__toJSDOMURL(globalObject: *JSC.JSGlobalObject, in: *String) JSC.JSValue;
=======
    extern fn Bun__parseDate(*JSC.JSGlobalObject, *String) f64;
    extern fn BunString__fromJS(globalObject: *JSC.JSGlobalObject, value: bun.JSC.JSValue, out: *String) bool;
    extern fn BunString__fromJSRef(globalObject: *JSC.JSGlobalObject, value: bun.JSC.JSValue, out: *String) bool;
    extern fn BunString__toJS(globalObject: *JSC.JSGlobalObject, in: *String) JSC.JSValue;
    extern fn BunString__toJSWithLength(globalObject: *JSC.JSGlobalObject, in: *String, usize) JSC.JSValue;
>>>>>>> d6171084
    extern fn BunString__toWTFString(this: *String) void;

    pub fn parseDate(this: *String, globalObject: *JSC.JSGlobalObject) f64 {
        JSC.markBinding(@src());
        return Bun__parseDate(globalObject, this);
    }

    pub fn ref(this: String) void {
        switch (this.tag) {
            .WTFStringImpl => this.value.WTFStringImpl.ref(),
            else => {},
        }
    }

    pub fn deref(this: String) void {
        switch (this.tag) {
            .WTFStringImpl => this.value.WTFStringImpl.deref(),
            else => {},
        }
    }

    pub fn eqlComptime(this: String, comptime value: []const u8) bool {
        return this.toZigString().eqlComptime(value);
    }

    pub fn is8Bit(this: String) bool {
        return switch (this.tag) {
            .WTFStringImpl => this.value.WTFStringImpl.is8Bit(),
            .ZigString => !this.value.ZigString.is16Bit(),
            else => true,
        };
    }

    pub fn charAt(this: String, index: usize) u16 {
        if (comptime bun.Environment.allow_assert) {
            bun.assert(index < this.length());
        }
        return switch (this.tag) {
            .WTFStringImpl => if (this.value.WTFStringImpl.is8Bit()) @intCast(this.value.WTFStringImpl.utf8Slice()[index]) else this.value.WTFStringImpl.utf16Slice()[index],
            .ZigString, .StaticZigString => if (!this.value.ZigString.is16Bit()) @intCast(this.value.ZigString.slice()[index]) else this.value.ZigString.utf16Slice()[index],
            else => 0,
        };
    }

    pub fn charAtU8(this: String, index: usize) u8 {
        if (comptime bun.Environment.allow_assert) {
            bun.assert(index < this.length());
        }
        return switch (this.tag) {
            .WTFStringImpl => if (this.value.WTFStringImpl.is8Bit()) this.value.WTFStringImpl.utf8Slice()[index] else @truncate(this.value.WTFStringImpl.utf16Slice()[index]),
            .ZigString, .StaticZigString => if (!this.value.ZigString.is16Bit()) this.value.ZigString.slice()[index] else @truncate(this.value.ZigString.utf16SliceAligned()[index]),
            else => 0,
        };
    }

    pub fn indexOfAsciiChar(this: String, chr: u8) ?usize {
        bun.assert(chr < 128);
        return switch (this.isUTF16()) {
            true => std.mem.indexOfScalar(u16, this.utf16(), @intCast(chr)),
            false => bun.strings.indexOfCharUsize(this.byteSlice(), chr),
        };
    }

    pub fn visibleWidth(this: *const String, ambiguousAsWide: bool) usize {
        if (this.isUTF8()) {
            return bun.strings.visible.width.utf8(this.utf8());
        } else if (this.isUTF16()) {
            return bun.strings.visible.width.utf16(this.utf16(), ambiguousAsWide);
        } else {
            return bun.strings.visible.width.latin1(this.latin1());
        }
    }

    pub fn visibleWidthExcludeANSIColors(this: *const String, ambiguousAsWide: bool) usize {
        if (this.isUTF8()) {
            return bun.strings.visible.width.exclude_ansi_colors.utf8(this.utf8());
        } else if (this.isUTF16()) {
            return bun.strings.visible.width.exclude_ansi_colors.utf16(this.utf16(), ambiguousAsWide);
        } else {
            return bun.strings.visible.width.exclude_ansi_colors.latin1(this.latin1());
        }
    }

    pub fn indexOfComptimeWithCheckLen(this: String, comptime values: []const []const u8, comptime check_len: usize) ?usize {
        if (this.is8Bit()) {
            const bytes = this.byteSlice();
            for (values, 0..) |val, i| {
                if (bun.strings.eqlComptimeCheckLenWithType(u8, bytes, val, check_len)) {
                    return i;
                }
            }

            return null;
        }

        const u16_bytes = this.byteSlice();
        inline for (values, 0..) |val, i| {
            if (bun.strings.eqlComptimeCheckLenWithType(u16, u16_bytes, comptime bun.strings.toUTF16Literal(val), check_len)) {
                return i;
            }
        }

        return null;
    }

    pub fn indexOfComptimeArrayAssumeSameLength(this: String, comptime values: []const []const u8) ?usize {
        if (this.is8Bit()) {
            const bytes = this.byteSlice();

            inline for (0..values.len) |i| {
                bun.assert(bytes.len == values[i].len);
                if (bun.strings.eqlComptimeCheckLenWithType(u8, bytes, values[i], false)) {
                    return i;
                }
            }

            return null;
        }

        const u16_bytes = this.utf16();
        var buffer: [values[0].len]u8 = undefined;
        inline for (0..values[0].len) |i| {
            const uchar = u16_bytes[i];
            if (uchar > 255)
                return null;

            buffer[i] = @as(u8, @intCast(uchar));
        }

        inline for (0..values.len) |i| {
            if (bun.strings.eqlComptimeCheckLenWithType(u8, &buffer, values[i], false)) {
                return i;
            }
        }

        return null;
    }

    pub fn inMap(this: String, comptime ComptimeStringMap: anytype) ?ComptimeStringMap.Value {
        return ComptimeStringMap.getWithEqlList(this, indexOfComptimeArrayAssumeSameLength);
    }

    pub fn inMapCaseInsensitive(this: String, comptime ComptimeStringMap: anytype) ?ComptimeStringMap.Value {
        return ComptimeStringMap.getWithEqlList(this, indexOfComptimeArrayCaseInsensitiveSameLength);
    }

    pub fn indexOfComptimeArrayCaseInsensitiveSameLength(this: String, comptime values: []const []const u8) ?usize {
        if (this.is8Bit()) {
            const bytes = this.byteSlice();

            inline for (0..values.len) |i| {
                bun.assert(bytes.len == values[i].len);
                if (bun.strings.eqlCaseInsensitiveASCIIIgnoreLength(bytes, values[i])) {
                    return i;
                }
            }

            return null;
        }

        const u16_bytes = this.utf16();
        const buffer: [values[0].len]u8 = brk: {
            var bytes: [values[0].len]u8 = undefined;
            for (&bytes, u16_bytes) |*byte, uchar| {
                if (uchar > 255)
                    return null;

                byte.* = @as(u8, @intCast(uchar));
            }
            break :brk bytes;
        };

        inline for (0..values.len) |i| {
            if (bun.strings.eqlCaseInsensitiveASCIIIgnoreLength(&buffer, values[i])) {
                return i;
            }
        }

        return null;
    }

    pub fn hasPrefixComptime(this: String, comptime value: []const u8) bool {
        if (this.tag == .WTFStringImpl) {
            return this.value.WTFStringImpl.hasPrefix(value);
        }

        var str = this.toZigString();
        if (str.len < value.len) return false;

        return str.substringWithLen(0, value.len).eqlComptime(value);
    }

    pub fn isWTFAllocator(this: std.mem.Allocator) bool {
        return this.vtable == @This().StringImplAllocator.VTablePtr;
    }

    pub fn eqlBytes(this: String, value: []const u8) bool {
        return bun.strings.eqlLong(this.byteSlice(), value, true);
    }

    extern fn BunString__toThreadSafe(this: *String) void;

    /// Does not increment the reference count unless the StringImpl is cloned.
    pub fn toThreadSafe(this: *String) void {
        JSC.markBinding(@src());

        if (this.tag == .WTFStringImpl) {
            BunString__toThreadSafe(this);
        }
    }

    /// We don't ref unless the underlying StringImpl is new.
    ///
    /// This will ref even if it doesn't change.
    pub fn toThreadSafeEnsureRef(this: *String) void {
        JSC.markBinding(@src());

        if (this.tag == .WTFStringImpl) {
            const orig = this.value.WTFStringImpl;
            BunString__toThreadSafe(this);
            if (this.value.WTFStringImpl == orig) {
                orig.ref();
            }
        }
    }

    pub fn eqlUTF8(this: String, other: []const u8) bool {
        return this.toZigString().eql(ZigString.fromUTF8(other));
    }

    pub fn eql(this: String, other: String) bool {
        return this.toZigString().eql(other.toZigString());
    }

    extern fn JSC__createError(*JSC.JSGlobalObject, str: *const String) JSC.JSValue;

    fn concat(comptime n: usize, allocator: std.mem.Allocator, strings: *const [n]String) !String {
        var num_16bit: usize = 0;
        inline for (strings) |str| {
            if (!str.is8Bit()) num_16bit += 1;
        }

        if (num_16bit == n) {
            // all are 16bit
            var slices: [n][]const u16 = undefined;
            for (strings, 0..) |str, i| {
                slices[i] = switch (str.tag) {
                    .WTFStringImpl => str.value.WTFStringImpl.utf16Slice(),
                    .ZigString, .StaticZigString => str.value.ZigString.utf16SliceAligned(),
                    else => &[_]u16{},
                };
            }
            const result = try std.mem.concat(allocator, u16, &slices);
            return init(ZigString.from16Slice(result));
        } else {
            // either all 8bit, or mixed 8bit and 16bit
            var slices_holded: [n]SliceWithUnderlyingString = undefined;
            var slices: [n][]const u8 = undefined;
            inline for (strings, 0..) |str, i| {
                slices_holded[i] = str.toSlice(allocator);
                slices[i] = slices_holded[i].slice();
            }
            const result = try std.mem.concat(allocator, u8, &slices);
            inline for (0..n) |i| {
                slices_holded[i].deinit();
            }
            return createUTF8(result);
        }
    }

    /// Creates a new String from a given tuple (of comptime-known size) of String.
    ///
    /// Note: the callee owns the resulting string and must call `.deref()` on it once done
    pub inline fn createFromConcat(allocator: std.mem.Allocator, strings: anytype) !String {
        return try concat(strings.len, allocator, strings);
    }

    pub export fn jsGetStringWidth(globalObject: *JSC.JSGlobalObject, callFrame: *JSC.CallFrame) callconv(.C) JSC.JSValue {
        const args = callFrame.arguments(1).slice();

        if (args.len == 0 or !args.ptr[0].isString()) {
            return JSC.jsNumber(@as(i32, 0));
        }

        const str = args[0].toBunString(globalObject);
        defer str.deref();

        if (str.isEmpty()) {
            return JSC.jsNumber(@as(i32, 0));
        }

        const width = str.visibleWidth(false);
        return JSC.jsNumber(width);
    }
};

pub const SliceWithUnderlyingString = struct {
    utf8: ZigString.Slice = ZigString.Slice.empty,
    underlying: String = String.dead,

    did_report_extra_memory_debug: bun.DebugOnly(bool) = if (bun.Environment.allow_assert) false else {},

    pub inline fn reportExtraMemory(this: *SliceWithUnderlyingString, vm: *JSC.VM) void {
        if (comptime bun.Environment.allow_assert) {
            bun.assert(!this.did_report_extra_memory_debug);
            this.did_report_extra_memory_debug = true;
        }
        this.utf8.reportExtraMemory(vm);
    }

    pub fn isWTFAllocated(this: *const SliceWithUnderlyingString) bool {
        if (this.utf8.allocator.get()) |allocator| {
            const is_wtf_allocator = String.isWTFAllocator(allocator);

            return is_wtf_allocator;
        }

        return false;
    }

    pub fn dupeRef(this: SliceWithUnderlyingString) SliceWithUnderlyingString {
        return .{
            .utf8 = ZigString.Slice.empty,
            .underlying = this.underlying.dupeRef(),
        };
    }

    /// Transcode a byte array to an encoded String, avoiding unnecessary copies.
    ///
    /// owned_input_bytes ownership is transferred to this function
    pub fn transcodeFromOwnedSlice(owned_input_bytes: []u8, encoding: JSC.Node.Encoding) SliceWithUnderlyingString {
        if (owned_input_bytes.len == 0) {
            return .{
                .utf8 = ZigString.Slice.empty,
                .underlying = String.empty,
            };
        }

        return .{
            .underlying = JSC.WebCore.Encoder.toBunStringFromOwnedSlice(owned_input_bytes, encoding),
        };
    }

    /// Assumes default allocator in use
    pub fn fromUTF8(utf8: []const u8) SliceWithUnderlyingString {
        return .{
            .utf8 = ZigString.Slice.init(bun.default_allocator, utf8),
            .underlying = String.dead,
        };
    }

    pub fn toThreadSafe(this: *SliceWithUnderlyingString) void {
        if (this.underlying.tag == .WTFStringImpl) {
            var orig = this.underlying.value.WTFStringImpl;
            this.underlying.toThreadSafe();
            if (this.underlying.value.WTFStringImpl != orig) {
                orig.deref();

                if (this.utf8.allocator.get()) |allocator| {
                    if (String.isWTFAllocator(allocator)) {
                        this.utf8.deinit();
                        this.utf8 = this.underlying.value.WTFStringImpl.toLatin1Slice();
                    }
                }
            }
        }
    }

    pub fn deinit(this: SliceWithUnderlyingString) void {
        this.utf8.deinit();
        this.underlying.deref();
    }

    pub fn slice(this: SliceWithUnderlyingString) []const u8 {
        return this.utf8.slice();
    }

    pub fn format(self: SliceWithUnderlyingString, comptime fmt: []const u8, opts: std.fmt.FormatOptions, writer: anytype) !void {
        if (self.utf8.len == 0) {
            try self.underlying.format(fmt, opts, writer);
            return;
        }

        try writer.writeAll(self.utf8.slice());
    }

    pub fn toJS(this: *SliceWithUnderlyingString, globalObject: *JSC.JSGlobalObject) JSC.JSValue {
        if ((this.underlying.tag == .Dead or this.underlying.tag == .Empty) and this.utf8.length() > 0) {
            if (comptime bun.Environment.allow_assert) {
                if (this.utf8.allocator.get()) |allocator| {
                    bun.assert(!String.isWTFAllocator(allocator)); // We should never enter this state.
                }
            }

            if (this.utf8.allocator.get()) |_| {
                if (bun.strings.toUTF16Alloc(bun.default_allocator, this.utf8.slice(), false, false) catch null) |utf16| {
                    this.utf8.deinit();
                    this.utf8 = .{};
                    return JSC.ZigString.toExternalU16(utf16.ptr, utf16.len, globalObject);
                } else {
                    const js_value = ZigString.init(this.utf8.slice()).toExternalValue(
                        globalObject,
                    );
                    this.utf8 = .{};
                    return js_value;
                }
            }

            const out = bun.String.createUTF8(this.utf8.slice());
            defer out.deref();
            return out.toJS(globalObject);
        }

        return this.underlying.toJS(globalObject);
    }
};<|MERGE_RESOLUTION|>--- conflicted
+++ resolved
@@ -555,11 +555,7 @@
 
     pub fn createExternal(bytes: []const u8, isLatin1: bool, ctx: ?*anyopaque, callback: ?*const ExternalStringImplFreeFunction) String {
         JSC.markBinding(@src());
-<<<<<<< HEAD
         bun.assert(bytes.len > 0);
-=======
-        std.debug.assert(bytes.len > 0);
->>>>>>> d6171084
         return BunString__createExternal(bytes.ptr, bytes.len, isLatin1, ctx, callback);
     }
 
@@ -872,7 +868,6 @@
         };
     }
 
-<<<<<<< HEAD
     pub fn toThreadSafeSlice(this: *String, allocator: std.mem.Allocator) SliceWithUnderlyingString {
         if (this.tag == .WTFStringImpl) {
             if (!this.value.WTFStringImpl.isThreadSafe()) {
@@ -937,13 +932,8 @@
     extern fn BunString__toJS(globalObject: *JSC.JSGlobalObject, in: *const String) JSC.JSValue;
     extern fn BunString__toJSWithLength(globalObject: *JSC.JSGlobalObject, in: *const String, usize) JSC.JSValue;
     extern fn BunString__toJSDOMURL(globalObject: *JSC.JSGlobalObject, in: *String) JSC.JSValue;
-=======
     extern fn Bun__parseDate(*JSC.JSGlobalObject, *String) f64;
-    extern fn BunString__fromJS(globalObject: *JSC.JSGlobalObject, value: bun.JSC.JSValue, out: *String) bool;
     extern fn BunString__fromJSRef(globalObject: *JSC.JSGlobalObject, value: bun.JSC.JSValue, out: *String) bool;
-    extern fn BunString__toJS(globalObject: *JSC.JSGlobalObject, in: *String) JSC.JSValue;
-    extern fn BunString__toJSWithLength(globalObject: *JSC.JSGlobalObject, in: *String, usize) JSC.JSValue;
->>>>>>> d6171084
     extern fn BunString__toWTFString(this: *String) void;
 
     pub fn parseDate(this: *String, globalObject: *JSC.JSGlobalObject) f64 {
