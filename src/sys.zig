--- conflicted
+++ resolved
@@ -2271,7 +2271,7 @@
     }
 
     // on other platforms use faccessat from libc
-    const rc = std.c.faccessat(dir_fd.cast(), subpath, std.os.F_OK, 0);
+    const rc = std.c.faccessat(dir_fd.cast(), subpath, std.posix.F_OK, 0);
     syslog("faccessat({}, {}, O_RDONLY, 0) = {d}", .{ dir_fd, bun.fmt.fmtOSPath(subpath, .{}), if (rc == 0) 0 else @intFromEnum(std.c.getErrno(rc)) });
     if (rc == 0) {
         return JSC.Maybe(bool){ .result = true };
@@ -2320,43 +2320,12 @@
         };
     }
 
-<<<<<<< HEAD
-    if (comptime !has_sentinel) {
-        const path = std.os.toPosixPath(subpath) catch return JSC.Maybe(bool){ .err = Error.fromCode(.NAMETOOLONG, .access) };
-        return directoryExistsAt(dir_fd, path);
-    }
-
-    if (comptime Environment.isLinux) {
-        // avoid loading the libc symbol for this to reduce chances of GLIBC minimum version requirements
-        const rc = linux.faccessat(dir_fd.cast(), subpath, linux.F_OK, 0);
-        syslog("faccessat({}, {}, O_DIRECTORY | O_RDONLY, 0) = {d}", .{ dir_fd, bun.fmt.fmtOSPath(subpath, .{}), if (rc == 0) 0 else @intFromEnum(bun.C.getErrno(rc)) });
-        if (rc == 0) {
-            return JSC.Maybe(bool){ .result = true };
-        }
-
-        return JSC.Maybe(bool){ .result = false };
-    }
-
-    // on other platforms use faccessat from libc
-    const rc = std.c.faccessat(dir_fd.cast(), subpath, std.posix.F_OK, 0);
-    syslog("faccessat({}, {}, O_DIRECTORY | O_RDONLY, 0) = {d}", .{ dir_fd, bun.fmt.fmtOSPath(subpath, .{}), if (rc == 0) 0 else @intFromEnum(bun.C.getErrno(rc)) });
-    if (rc == 0) {
-        return JSC.Maybe(bool){ .result = true };
-    }
-
-    return JSC.Maybe(bool){ .result = false };
-=======
     return faccessat(dir_fd, subpath);
->>>>>>> c34428d4
 }
 
 pub fn existsAt(fd: bun.FileDescriptor, subpath: [:0]const u8) bool {
     if (comptime Environment.isPosix) {
-<<<<<<< HEAD
-        return system.faccessat(fd.cast(), &(std.posix.toPosixPath(subpath) catch return false), 0, 0) == 0;
-=======
         return faccessat(fd, subpath).result;
->>>>>>> c34428d4
     }
 
     if (comptime Environment.isWindows) {
