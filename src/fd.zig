--- conflicted
+++ resolved
@@ -226,33 +226,19 @@
         const result: ?bun.sys.Error = switch (env.os) {
             .linux => result: {
                 const fd = this.encode();
-<<<<<<< HEAD
-                std.debug.assert(fd != bun.invalid_fd);
-                std.debug.assert(fd.cast() >= 0);
+                bun.assert(fd != bun.invalid_fd);
+                bun.assert(fd.cast() >= 0);
                 break :result switch (bun.C.getErrno(linux.close(fd.cast()))) {
                     .BADF => bun.sys.Error{ .errno = @intFromEnum(posix.E.BADF), .syscall = .close, .fd = fd },
-=======
-                bun.assert(fd != bun.invalid_fd);
-                bun.assert(fd.cast() > -1);
-                break :result switch (linux.getErrno(linux.close(fd.cast()))) {
-                    .BADF => bun.sys.Error{ .errno = @intFromEnum(os.E.BADF), .syscall = .close, .fd = fd },
->>>>>>> 49fa21f6
                     else => null,
                 };
             },
             .mac => result: {
                 const fd = this.encode();
-<<<<<<< HEAD
-                std.debug.assert(fd != bun.invalid_fd);
-                std.debug.assert(fd.cast() >= 0);
+                bun.assert(fd != bun.invalid_fd);
+                bun.assert(fd.cast() >= 0);
                 break :result switch (bun.C.getErrno(bun.sys.system.@"close$NOCANCEL"(fd.cast()))) {
                     .BADF => bun.sys.Error{ .errno = @intFromEnum(posix.E.BADF), .syscall = .close, .fd = fd },
-=======
-                bun.assert(fd != bun.invalid_fd);
-                bun.assert(fd.cast() > -1);
-                break :result switch (bun.sys.system.getErrno(bun.sys.system.@"close$NOCANCEL"(fd.cast()))) {
-                    .BADF => bun.sys.Error{ .errno = @intFromEnum(os.E.BADF), .syscall = .close, .fd = fd },
->>>>>>> 49fa21f6
                     else => null,
                 };
             },
