--- conflicted
+++ resolved
@@ -2568,11 +2568,8 @@
     @"bun:ffi",
     @"bun:jsc",
     @"bun:main",
-<<<<<<< HEAD
     @"bun:test", // usually replaced by the transpiler but `await import("bun:" + "test")` has to work
-=======
     @"bun:sql",
->>>>>>> d6171084
     @"bun:sqlite",
     @"bun:internal-for-testing",
     @"detect-libc",
@@ -2647,15 +2644,10 @@
             .{ "bun:ffi", HardcodedModule.@"bun:ffi" },
             .{ "bun:jsc", HardcodedModule.@"bun:jsc" },
             .{ "bun:main", HardcodedModule.@"bun:main" },
-<<<<<<< HEAD
             .{ "bun:test", HardcodedModule.@"bun:test" },
             .{ "bun:sqlite", HardcodedModule.@"bun:sqlite" },
             .{ "bun:internal-for-testing", HardcodedModule.@"bun:internal-for-testing" },
-=======
             .{ "bun:sql", HardcodedModule.@"bun:sql" },
-            .{ "bun:sqlite", HardcodedModule.@"bun:sqlite" },
-
->>>>>>> d6171084
             .{ "detect-libc", HardcodedModule.@"detect-libc" },
             .{ "node-fetch", HardcodedModule.@"node-fetch" },
             .{ "isomorphic-fetch", HardcodedModule.@"isomorphic-fetch" },
