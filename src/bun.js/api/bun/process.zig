--- conflicted
+++ resolved
@@ -261,9 +261,6 @@
                         if (err_.getErrno() == .SRCH) {
                             break :brk Status.from(pid, &PosixSpawn.wait4(
                                 pid,
-<<<<<<< HEAD
-                                if (this.sync) 0 else std.posix.W.NOHANG,
-=======
                                 // Normally we would use WNOHANG to avoid blocking the event loop.
                                 // However, there seems to be a race condition where the operating system
                                 // tells us that the process has already exited (ESRCH) but the waitpid
@@ -273,7 +270,6 @@
                                 // should become available basically immediately. Also, testing has shown that this
                                 // occurs extremely rarely and only under high load.
                                 0,
->>>>>>> 49fa21f6
                                 &rusage_result,
                             ));
                         }
