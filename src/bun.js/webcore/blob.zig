const std = @import("std");
const Api = @import("../../api/schema.zig").Api;
const bun = @import("root").bun;
const MimeType = http.MimeType;
const ZigURL = @import("../../url.zig").URL;
const http = bun.http;
const JSC = bun.JSC;
const js = JSC.C;
const io = bun.io;
const Method = @import("../../http/method.zig").Method;
const FetchHeaders = JSC.FetchHeaders;
const ObjectPool = @import("../../pool.zig").ObjectPool;
const SystemError = JSC.SystemError;
const Output = bun.Output;
const MutableString = bun.MutableString;
const strings = bun.strings;
const string = bun.string;
const default_allocator = bun.default_allocator;
const FeatureFlags = bun.FeatureFlags;
const ArrayBuffer = @import("../base.zig").ArrayBuffer;
const Properties = @import("../base.zig").Properties;

const getAllocator = @import("../base.zig").getAllocator;

const Environment = @import("../../env.zig");
const ZigString = JSC.ZigString;
const IdentityContext = @import("../../identity_context.zig").IdentityContext;
const JSPromise = JSC.JSPromise;
const JSValue = JSC.JSValue;
const JSError = JSC.JSError;
const JSGlobalObject = JSC.JSGlobalObject;
const NullableAllocator = @import("../../nullable_allocator.zig").NullableAllocator;

const VirtualMachine = JSC.VirtualMachine;
const Task = JSC.Task;
const JSPrinter = bun.js_printer;
const picohttp = bun.picohttp;
const StringJoiner = @import("../../string_joiner.zig");
const uws = bun.uws;

const invalid_fd = bun.invalid_fd;
const Response = JSC.WebCore.Response;
const Body = JSC.WebCore.Body;
const Request = JSC.WebCore.Request;

const libuv = bun.windows.libuv;

const PathOrBlob = union(enum) {
    path: JSC.Node.PathOrFileDescriptor,
    blob: Blob,

    pub fn fromJSNoCopy(ctx: js.JSContextRef, args: *JSC.Node.ArgumentsSlice, exception: js.ExceptionRef) ?PathOrBlob {
        if (JSC.Node.PathOrFileDescriptor.fromJS(ctx, args, bun.default_allocator, exception)) |path| {
            return PathOrBlob{
                .path = path,
            };
        }

        const arg = args.nextEat() orelse return null;

        if (arg.as(Blob)) |blob| {
            return PathOrBlob{
                .blob = blob.*,
            };
        }

        return null;
    }
};

const WriteFilePromise = @import("./blob/WriteFile.zig").WriteFilePromise;
const WriteFileWaitFromLockedValueTask = @import("./blob/WriteFile.zig").WriteFileWaitFromLockedValueTask;
const NewReadFileHandler = @import("./blob/ReadFile.zig").NewReadFileHandler;
const WriteFile = @import("./blob/WriteFile.zig").WriteFile;
const ReadFile = @import("./blob/ReadFile.zig").ReadFile;
const WriteFileWindows = @import("./blob/WriteFile.zig").WriteFileWindows;

pub const Blob = struct {
    const bloblog = Output.scoped(.Blob, false);

    pub usingnamespace JSC.Codegen.JSBlob;
    pub usingnamespace @import("./blob/WriteFile.zig");
    pub usingnamespace @import("./blob/ReadFile.zig");
    pub const ClosingState = enum(u8) {
        running,
        closing,
    };

    reported_estimated_size: usize = 0,

    size: SizeType = 0,
    offset: SizeType = 0,
    /// When set, the blob will be freed on finalization callbacks
    /// If the blob is contained in Response or Request, this must be null
    allocator: ?std.mem.Allocator = null,
    store: ?*Store = null,
    content_type: string = "",
    content_type_allocated: bool = false,
    content_type_was_set: bool = false,

    /// JavaScriptCore strings are either latin1 or UTF-16
    /// When UTF-16, they're nearly always due to non-ascii characters
    is_all_ascii: ?bool = null,

    /// Was it created via file constructor?
    is_jsdom_file: bool = false,

    globalThis: *JSGlobalObject = undefined,

    last_modified: f64 = 0.0,

    /// Max int of double precision
    /// 9 petabytes is probably enough for awhile
    /// We want to avoid coercing to a BigInt because that's a heap allocation
    /// and it's generally just harder to use
    pub const SizeType = u52;
    pub const max_size = std.math.maxInt(SizeType);

    const serialization_version: u8 = 1;
    const reserved_space_for_serialization: u32 = 128;

    pub fn getFormDataEncoding(this: *Blob) ?*bun.FormData.AsyncFormData {
        var content_type_slice: ZigString.Slice = this.getContentType() orelse return null;
        defer content_type_slice.deinit();
        const encoding = bun.FormData.Encoding.get(content_type_slice.slice()) orelse return null;
        return bun.FormData.AsyncFormData.init(this.allocator orelse bun.default_allocator, encoding) catch unreachable;
    }

    pub fn hasContentTypeFromUser(this: *const Blob) bool {
        return this.content_type_was_set or (this.store != null and this.store.?.data == .file);
    }

    pub fn isBunFile(this: *const Blob) bool {
        const store = this.store orelse return false;

        return store.data == .file;
    }

    const ReadFileUV = @import("./blob/ReadFile.zig").ReadFileUV;

    pub fn doReadFile(this: *Blob, comptime Function: anytype, global: *JSGlobalObject) JSValue {
        bloblog("doReadFile", .{});

        const Handler = NewReadFileHandler(Function);

        var handler = bun.new(Handler, .{
            .context = this.*,
            .globalThis = global,
        });

        if (Environment.isWindows) {
            var promise = JSPromise.create(global);
            const promise_value = promise.asValue(global);
            promise_value.ensureStillAlive();
            handler.promise.strong.set(global, promise_value);

            ReadFileUV.start(handler.globalThis.bunVM().uvLoop(), this.store.?, this.offset, this.size, Handler, handler);

            return promise_value;
        }

        const file_read = ReadFile.create(
            bun.default_allocator,
            this.store.?,
            this.offset,
            this.size,
            *Handler,
            handler,
            Handler.run,
        ) catch unreachable;
        var read_file_task = ReadFile.ReadFileTask.createOnJSThread(bun.default_allocator, global, file_read) catch unreachable;

        // Create the Promise only after the store has been ref()'d.
        // The garbage collector runs on memory allocations
        // The JSPromise is the next GC'd memory allocation.
        // This shouldn't really fix anything, but it's a little safer.
        var promise = JSPromise.create(global);
        const promise_value = promise.asValue(global);
        promise_value.ensureStillAlive();
        handler.promise.strong.set(global, promise_value);

        read_file_task.schedule();

        bloblog("doReadFile: read_file_task scheduled", .{});
        return promise_value;
    }

    pub fn NewInternalReadFileHandler(comptime Context: type, comptime Function: anytype) type {
        return struct {
            pub fn run(handler: *anyopaque, bytes_: ReadFile.ResultType) void {
                Function(bun.cast(Context, handler), bytes_);
            }
        };
    }

    pub fn doReadFileInternal(this: *Blob, comptime Handler: type, ctx: Handler, comptime Function: anytype, global: *JSGlobalObject) void {
        if (Environment.isWindows) {
            const ReadFileHandler = NewInternalReadFileHandler(Handler, Function);
            return ReadFileUV.start(libuv.Loop.get(), this.store.?, this.offset, this.size, ReadFileHandler, ctx);
        }
        const file_read = ReadFile.createWithCtx(
            bun.default_allocator,
            this.store.?,
            ctx,
            NewInternalReadFileHandler(Handler, Function).run,
            this.offset,
            this.size,
        ) catch unreachable;
        var read_file_task = ReadFile.ReadFileTask.createOnJSThread(bun.default_allocator, global, file_read) catch unreachable;
        read_file_task.schedule();
    }

    const FormDataContext = struct {
        allocator: std.mem.Allocator,
        joiner: StringJoiner,
        boundary: []const u8,
        failed: bool = false,
        globalThis: *JSC.JSGlobalObject,

        pub fn onEntry(this: *FormDataContext, name: ZigString, entry: JSC.DOMFormData.FormDataEntry) void {
            if (this.failed) return;
            var globalThis = this.globalThis;

            const allocator = this.allocator;
            const joiner = &this.joiner;
            const boundary = this.boundary;

            joiner.append("--", 0, null);
            joiner.append(boundary, 0, null);
            joiner.append("\r\n", 0, null);

            joiner.append("Content-Disposition: form-data; name=\"", 0, null);
            const name_slice = name.toSlice(allocator);
            joiner.append(name_slice.slice(), 0, name_slice.allocator.get());
            name_slice.deinit();

            switch (entry) {
                .string => |value| {
                    joiner.append("\"\r\n\r\n", 0, null);
                    const value_slice = value.toSlice(allocator);
                    joiner.append(value_slice.slice(), 0, value_slice.allocator.get());
                },
                .file => |value| {
                    joiner.append("\"; filename=\"", 0, null);
                    const filename_slice = value.filename.toSlice(allocator);
                    joiner.append(filename_slice.slice(), 0, filename_slice.allocator.get());
                    filename_slice.deinit();
                    joiner.append("\"\r\n", 0, null);

                    const blob = value.blob;
                    const content_type = if (blob.content_type.len > 0) blob.content_type else "application/octet-stream";
                    joiner.append("Content-Type: ", 0, null);
                    joiner.append(content_type, 0, null);
                    joiner.append("\r\n\r\n", 0, null);

                    if (blob.store) |store| {
                        blob.resolveSize();

                        switch (store.data) {
                            .file => |file| {

                                // TODO: make this async + lazy
                                const res = JSC.Node.NodeFS.readFile(
                                    globalThis.bunVM().nodeFS(),
                                    .{
                                        .encoding = .buffer,
                                        .path = file.pathlike,
                                        .offset = blob.offset,
                                        .max_size = blob.size,
                                    },
                                    .sync,
                                );

                                switch (res) {
                                    .err => |err| {
                                        globalThis.throwValue(err.toJSC(globalThis));
                                        this.failed = true;
                                    },
                                    .result => |result| {
                                        joiner.append(result.slice(), 0, result.buffer.allocator);
                                    },
                                }
                            },
                            .bytes => |_| {
                                joiner.append(blob.sharedView(), 0, null);
                            },
                        }
                    }
                },
            }

            joiner.append("\r\n", 0, null);
        }
    };

    pub fn getContentType(
        this: *Blob,
    ) ?ZigString.Slice {
        if (this.content_type.len > 0)
            return ZigString.Slice.fromUTF8NeverFree(this.content_type);

        return null;
    }

    const StructuredCloneWriter = struct {
        ctx: *anyopaque,
        impl: *const fn (*anyopaque, ptr: [*]const u8, len: u32) callconv(.C) void,

        pub const WriteError = error{};
        pub fn write(this: StructuredCloneWriter, bytes: []const u8) WriteError!usize {
            this.impl(this.ctx, bytes.ptr, @as(u32, @truncate(bytes.len)));
            return bytes.len;
        }
    };

    fn _onStructuredCloneSerialize(
        this: *Blob,
        comptime Writer: type,
        writer: Writer,
    ) !void {
        try writer.writeInt(u8, serialization_version, .little);

        try writer.writeInt(u64, @as(u64, @intCast(this.offset)), .little);

        try writer.writeInt(u32, @as(u32, @truncate(this.content_type.len)), .little);
        _ = try writer.write(this.content_type);
        try writer.writeInt(u8, @intFromBool(this.content_type_was_set), .little);

        const store_tag: Store.SerializeTag = if (this.store) |store|
            if (store.data == .file) .file else .bytes
        else
            .empty;

        try writer.writeInt(u8, @intFromEnum(store_tag), .little);

        this.resolveSize();
        if (this.store) |store| {
            try store.serialize(Writer, writer);
        }

        // reserved space for future use
        _ = try writer.write(&[_]u8{0} ** reserved_space_for_serialization);
    }

    pub fn onStructuredCloneSerialize(
        this: *Blob,
        globalThis: *JSC.JSGlobalObject,
        ctx: *anyopaque,
        writeBytes: *const fn (*anyopaque, ptr: [*]const u8, len: u32) callconv(.C) void,
    ) callconv(.C) void {
        _ = globalThis;

        const Writer = std.io.Writer(StructuredCloneWriter, StructuredCloneWriter.WriteError, StructuredCloneWriter.write);
        const writer = Writer{
            .context = .{
                .ctx = ctx,
                .impl = writeBytes,
            },
        };

        _onStructuredCloneSerialize(this, Writer, writer) catch return .zero;
    }

    pub fn onStructuredCloneTransfer(
        this: *Blob,
        globalThis: *JSC.JSGlobalObject,
        ctx: *anyopaque,
        write: *const fn (*anyopaque, ptr: [*]const u8, len: usize) callconv(.C) void,
    ) callconv(.C) void {
        _ = write;
        _ = ctx;
        _ = this;
        _ = globalThis;
    }

    fn readSlice(
        reader: anytype,
        len: usize,
        allocator: std.mem.Allocator,
    ) ![]u8 {
        var slice = try allocator.alloc(u8, len);
        slice = slice[0..try reader.read(slice)];
        if (slice.len != len) return error.TooSmall;
        return slice;
    }

    fn _onStructuredCloneDeserialize(
        globalThis: *JSC.JSGlobalObject,
        comptime Reader: type,
        reader: Reader,
    ) !JSValue {
        const allocator = bun.default_allocator;

        const version = try reader.readInt(u8, .little);
        _ = version;

        const offset = try reader.readInt(u64, .little);

        const content_type_len = try reader.readInt(u32, .little);

        const content_type = try readSlice(reader, content_type_len, allocator);

        const content_type_was_set: bool = try reader.readInt(u8, .little) != 0;

        const store_tag = try reader.readEnum(Store.SerializeTag, .little);

        const blob: *Blob = switch (store_tag) {
            .bytes => brk: {
                const bytes_len = try reader.readInt(u32, .little);
                const bytes = try readSlice(reader, bytes_len, allocator);

                const blob = Blob.init(bytes, allocator, globalThis);
                const blob_ = bun.new(Blob, blob);

                break :brk blob_;
            },
            .file => brk: {
                const pathlike_tag = try reader.readEnum(JSC.Node.PathOrFileDescriptor.SerializeTag, .little);

                switch (pathlike_tag) {
                    .fd => {
                        const fd = try bun.FileDescriptor.readFrom(reader, .little);

                        var path_or_fd = JSC.Node.PathOrFileDescriptor{
                            .fd = fd,
                        };
                        const blob = bun.new(Blob, Blob.findOrCreateFileFromPath(
                            &path_or_fd,
                            globalThis,
                        ));

                        break :brk blob;
                    },
                    .path => {
                        const path_len = try reader.readInt(u32, .little);

                        const path = try readSlice(reader, path_len, default_allocator);
                        var dest = JSC.Node.PathOrFileDescriptor{
                            .path = .{
                                .string = bun.PathString.init(path),
                            },
                        };
                        const blob = bun.new(Blob, Blob.findOrCreateFileFromPath(
                            &dest,
                            globalThis,
                        ));

                        break :brk blob;
                    },
                }

                return .zero;
            },
            .empty => brk: {
                break :brk bun.new(Blob, Blob.initEmpty(globalThis));
            },
        };
        blob.allocator = allocator;
        blob.offset = @as(u52, @intCast(offset));
        if (content_type.len > 0) {
            blob.content_type = content_type;
            blob.content_type_allocated = true;
            blob.content_type_was_set = content_type_was_set;
        }

        return blob.toJS(globalThis);
    }

    pub fn onStructuredCloneDeserialize(
        globalThis: *JSC.JSGlobalObject,
        ptr: [*]u8,
        end: [*]u8,
    ) callconv(.C) JSValue {
        const total_length: usize = @intFromPtr(end) - @intFromPtr(ptr);
        var buffer_stream = std.io.fixedBufferStream(ptr[0..total_length]);
        const reader = buffer_stream.reader();

        const blob = _onStructuredCloneDeserialize(globalThis, @TypeOf(reader), reader) catch return .zero;

        if (Environment.allow_assert) {
            assert(total_length - reader.context.pos == reserved_space_for_serialization);
        }

        return blob;
    }

    const URLSearchParamsConverter = struct {
        allocator: std.mem.Allocator,
        buf: []u8 = "",
        globalThis: *JSC.JSGlobalObject,
        pub fn convert(this: *URLSearchParamsConverter, str: ZigString) void {
            var out = str.toSlice(this.allocator).cloneIfNeeded(this.allocator) catch unreachable;
            this.buf = @constCast(out.slice());
        }
    };

    pub fn fromURLSearchParams(
        globalThis: *JSC.JSGlobalObject,
        allocator: std.mem.Allocator,
        search_params: *JSC.URLSearchParams,
    ) Blob {
        var converter = URLSearchParamsConverter{
            .allocator = allocator,
            .globalThis = globalThis,
        };
        search_params.toString(URLSearchParamsConverter, &converter, URLSearchParamsConverter.convert);
        var store = Blob.Store.init(converter.buf, allocator) catch unreachable;
        store.mime_type = MimeType.all.@"application/x-www-form-urlencoded";

        var blob = Blob.initWithStore(store, globalThis);
        blob.content_type = store.mime_type.value;
        blob.content_type_was_set = true;
        return blob;
    }

    pub fn fromDOMFormData(
        globalThis: *JSC.JSGlobalObject,
        allocator: std.mem.Allocator,
        form_data: *JSC.DOMFormData,
    ) Blob {
        var arena = bun.ArenaAllocator.init(allocator);
        defer arena.deinit();
        var stack_allocator = std.heap.stackFallback(1024, arena.allocator());
        const stack_mem_all = stack_allocator.get();

        var hex_buf: [70]u8 = undefined;
        const boundary = brk: {
            var random = globalThis.bunVM().rareData().nextUUID().bytes;
            const formatter = std.fmt.fmtSliceHexLower(&random);
            break :brk std.fmt.bufPrint(&hex_buf, "-WebkitFormBoundary{any}", .{formatter}) catch unreachable;
        };

        var context = FormDataContext{
            .allocator = allocator,
            .joiner = StringJoiner{ .use_pool = false, .node_allocator = stack_mem_all },
            .boundary = boundary,
            .globalThis = globalThis,
        };

        form_data.forEach(FormDataContext, &context, FormDataContext.onEntry);
        if (context.failed) {
            return Blob.initEmpty(globalThis);
        }

        context.joiner.append("--", 0, null);
        context.joiner.append(boundary, 0, null);
        context.joiner.append("--\r\n", 0, null);

        const store = Blob.Store.init(context.joiner.done(allocator) catch unreachable, allocator) catch unreachable;
        var blob = Blob.initWithStore(store, globalThis);
        blob.content_type = std.fmt.allocPrint(allocator, "multipart/form-data; boundary=\"{s}\"", .{boundary}) catch unreachable;
        blob.content_type_allocated = true;
        blob.content_type_was_set = true;

        return blob;
    }

    pub fn contentType(this: *const Blob) string {
        return this.content_type;
    }

    pub fn isDetached(this: *const Blob) bool {
        return this.store == null;
    }

    export fn Blob__dupeFromJS(value: JSC.JSValue) ?*Blob {
        const this = Blob.fromJS(value) orelse return null;
        return Blob__dupe(this);
    }

    export fn Blob__setAsFile(this: *Blob, path_str: *bun.String) *Blob {
        this.is_jsdom_file = true;

        // This is not 100% correct...
        if (this.store) |store| {
            if (store.data == .bytes) {
                if (store.data.bytes.stored_name.len == 0) {
                    var utf8 = path_str.toUTF8WithoutRef(bun.default_allocator).clone(bun.default_allocator) catch unreachable;
                    store.data.bytes.stored_name = bun.PathString.init(utf8.slice());
                }
            }
        }

        return this;
    }

    export fn Blob__dupe(ptr: *anyopaque) *Blob {
        var this = bun.cast(*Blob, ptr);
        var new = bun.new(Blob, this.dupeWithContentType(true));
        new.allocator = bun.default_allocator;
        return new;
    }

    export fn Blob__destroy(this: *Blob) void {
        this.finalize();
    }

    export fn Blob__getFileNameString(this: *Blob) callconv(.C) bun.String {
        if (this.getFileName()) |filename| {
            return bun.String.fromBytes(filename);
        }

        return bun.String.empty;
    }

    comptime {
        _ = Blob__dupeFromJS;
        _ = Blob__destroy;
        _ = Blob__dupe;
        _ = Blob__setAsFile;
        _ = Blob__getFileNameString;
    }

    pub fn writeFormatForSize(size: usize, writer: anytype, comptime enable_ansi_colors: bool) !void {
        try writer.writeAll(comptime Output.prettyFmt("<r>Blob<r>", enable_ansi_colors));
        try writer.print(
            comptime Output.prettyFmt(" (<yellow>{any}<r>)", enable_ansi_colors),
            .{
                bun.fmt.size(size),
            },
        );
    }

    pub fn writeFormat(this: *const Blob, comptime Formatter: type, formatter: *Formatter, writer: anytype, comptime enable_ansi_colors: bool) !void {
        const Writer = @TypeOf(writer);

        if (this.isDetached()) {
            try writer.writeAll(comptime Output.prettyFmt("<d>[<r>Blob<r> detached<d>]<r>", enable_ansi_colors));
            return;
        }

        {
            const store = this.store.?;
            switch (store.data) {
                .file => |file| {
                    try writer.writeAll(comptime Output.prettyFmt("<r>FileRef<r>", enable_ansi_colors));
                    switch (file.pathlike) {
                        .path => |path| {
                            try writer.print(
                                comptime Output.prettyFmt(" (<green>\"{s}\"<r>)<r>", enable_ansi_colors),
                                .{
                                    path.slice(),
                                },
                            );
                        },
                        .fd => |fd| {
                            const fd_impl = bun.FDImpl.decode(fd);
                            if (comptime Environment.isWindows) {
                                if (fd_impl.kind == .uv) {
                                    try writer.print(
                                        comptime Output.prettyFmt(" (<r>fd: <yellow>{d}<r>)<r>", enable_ansi_colors),
                                        .{fd_impl.uv()},
                                    );
                                } else {
                                    if (Environment.allow_assert) {
                                        comptime assert(Environment.isWindows);
                                        @panic("this shouldn't be reachable.");
                                    }
                                    try writer.print(
                                        comptime Output.prettyFmt(" (<r>fd: <yellow>{any}<r>)<r>", enable_ansi_colors),
                                        .{fd_impl.system()},
                                    );
                                }
                            } else {
                                try writer.print(
                                    comptime Output.prettyFmt(" (<r>fd: <yellow>{d}<r>)<r>", enable_ansi_colors),
                                    .{fd_impl.system()},
                                );
                            }
                        },
                    }
                },
                .bytes => {
                    try writeFormatForSize(this.size, writer, enable_ansi_colors);
                },
            }
        }

        if (this.content_type.len > 0 or this.offset > 0) {
            try writer.writeAll(" {\n");
            {
                formatter.indent += 1;
                defer formatter.indent -= 1;

                if (this.content_type.len > 0) {
                    try formatter.writeIndent(Writer, writer);
                    try writer.print(
                        comptime Output.prettyFmt("type: <green>\"{s}\"<r>", enable_ansi_colors),
                        .{
                            this.content_type,
                        },
                    );

                    if (this.offset > 0) {
                        formatter.printComma(Writer, writer, enable_ansi_colors) catch unreachable;
                    }

                    try writer.writeAll("\n");
                }

                if (this.offset > 0) {
                    try formatter.writeIndent(Writer, writer);

                    try writer.print(
                        comptime Output.prettyFmt("offset: <yellow>{d}<r>\n", enable_ansi_colors),
                        .{
                            this.offset,
                        },
                    );
                }
            }

            try formatter.writeIndent(Writer, writer);
            try writer.writeAll("}");
        }
    }

    const Retry = enum { @"continue", fail, no };

    // we choose not to inline this so that the path buffer is not on the stack unless necessary.
    noinline fn mkdirIfNotExists(this: anytype, err: bun.sys.Error, path_string: [:0]const u8, err_path: []const u8) Retry {
        if (err.getErrno() == .NOENT and this.mkdirp_if_not_exists) {
            if (std.fs.path.dirname(path_string)) |dirname| {
                var node_fs: JSC.Node.NodeFS = .{};
                switch (node_fs.mkdirRecursive(
                    JSC.Node.Arguments.Mkdir{
                        .path = .{ .string = bun.PathString.init(dirname) },
                        .recursive = true,
                        .always_return_none = true,
                    },
                    .sync,
                )) {
                    .result => {
                        this.mkdirp_if_not_exists = false;
                        return .@"continue";
                    },
                    .err => |err2| {
                        if (comptime @hasField(@TypeOf(this.*), "errno")) {
                            this.errno = bun.errnoToZigErr(err2.errno);
                        }
                        this.system_error = err.withPath(err_path).toSystemError();
                        if (comptime @hasField(@TypeOf(this.*), "opened_fd")) {
                            this.opened_fd = invalid_fd;
                        }
                        return .fail;
                    },
                }
            }
        }
        return .no;
    }

    pub fn writeFileWithSourceDestination(
        ctx: JSC.C.JSContextRef,
        source_blob: *Blob,
        destination_blob: *Blob,
        mkdirp_if_not_exists: bool,
    ) JSC.JSValue {
        const destination_type = std.meta.activeTag(destination_blob.store.?.data);

        // Writing an empty string to a file truncates it
        // This matches the behavior we do with the fast path.
        // This case only really happens on Windows.
        if (source_blob.store == null) {
            defer destination_blob.detach();
            if (destination_type == .file) {
                // TODO: make this async
                // TODO: mkdirp()
                var result = ctx.bunVM().nodeFS().truncate(.{
                    .path = destination_blob.store.?.data.file.pathlike,
                    .len = 0,
                    .flags = bun.O.CREAT,
                }, .sync);
                if (result == .err) {
                    // it might return EPERM when the parent directory doesn't exist
                    // #6336
                    if (result.err.getErrno() == .PERM) {
                        result.err.errno = @intCast(@intFromEnum(bun.C.E.NOENT));
                    }

                    result.err = result.err.withPathLike(destination_blob.store.?.data.file.pathlike);

                    return JSC.JSPromise.rejectedPromiseValue(ctx, result.toJS(ctx));
                }
            }

            return JSC.JSPromise.resolvedPromiseValue(ctx.ptr(), JSC.JSValue.jsNumber(0));
        }

        const source_type = std.meta.activeTag(source_blob.store.?.data);

        if (destination_type == .file and source_type == .bytes) {
            var write_file_promise = bun.new(WriteFilePromise, .{
                .globalThis = ctx,
            });

            if (comptime Environment.isWindows) {
                var promise = JSPromise.create(ctx.ptr());
                const promise_value = promise.asValue(ctx);
                promise_value.ensureStillAlive();
                write_file_promise.promise.strong.set(ctx, promise_value);
                _ = WriteFileWindows.create(
                    ctx.bunVM().eventLoop(),
                    destination_blob.*,
                    source_blob.*,
                    *WriteFilePromise,
                    write_file_promise,
                    &WriteFilePromise.run,
                    mkdirp_if_not_exists,
                );
                return promise_value;
            }

            const file_copier = WriteFile.create(
                destination_blob.*,
                source_blob.*,
                *WriteFilePromise,
                write_file_promise,
                WriteFilePromise.run,
                mkdirp_if_not_exists,
            ) catch unreachable;
            var task = WriteFile.WriteFileTask.createOnJSThread(bun.default_allocator, ctx.ptr(), file_copier) catch unreachable;
            // Defer promise creation until we're just about to schedule the task
            var promise = JSC.JSPromise.create(ctx.ptr());
            const promise_value = promise.asValue(ctx);
            write_file_promise.promise.strong.set(ctx, promise_value);
            promise_value.ensureStillAlive();
            task.schedule();
            return promise_value;
        }
        // If this is file <> file, we can just copy the file
        else if (destination_type == .file and source_type == .file) {
            if (comptime Environment.isWindows) {
                var copier = Store.CopyFileWindows.init(
                    destination_blob.store.?,
                    source_blob.store.?,
                    ctx.bunVM().eventLoop(),
                    mkdirp_if_not_exists,
                    destination_blob.size,
                );

                return copier.promise.value();
            }
            var file_copier = Store.CopyFile.create(
                bun.default_allocator,
                destination_blob.store.?,
                source_blob.store.?,

                destination_blob.offset,
                destination_blob.size,
                ctx.ptr(),
                mkdirp_if_not_exists,
            ) catch unreachable;
            file_copier.schedule();
            return file_copier.promise.value();
        } else if (destination_type == .bytes and source_type == .bytes) {
            // If this is bytes <> bytes, we can just duplicate it
            // this is an edgecase
            // it will happen if someone did Bun.write(new Blob([123]), new Blob([456]))
            // eventually, this could be like Buffer.concat
            var clone = source_blob.dupe();
            clone.allocator = bun.default_allocator;
            const cloned = bun.new(Blob, clone);
            cloned.allocator = bun.default_allocator;
            return JSPromise.resolvedPromiseValue(ctx.ptr(), cloned.toJS(ctx));
        } else if (destination_type == .bytes and source_type == .file) {
            var fake_call_frame: [8]JSC.JSValue = undefined;
            @memset(@as([*]u8, @ptrCast(&fake_call_frame))[0..@sizeOf(@TypeOf(fake_call_frame))], 0);
            const blob_value =
                source_blob.getSlice(ctx, @as(*JSC.CallFrame, @ptrCast(&fake_call_frame)));

            return JSPromise.resolvedPromiseValue(
                ctx.ptr(),
                blob_value,
            );
        }

        unreachable;
    }

    pub fn writeFile(
        globalThis: *JSC.JSGlobalObject,
        callframe: *JSC.CallFrame,
    ) callconv(.C) JSC.JSValue {
        const arguments = callframe.arguments(3).slice();
        var args = JSC.Node.ArgumentsSlice.init(globalThis.bunVM(), arguments);
        defer args.deinit();
        var exception_ = [1]JSC.JSValueRef{null};
        var exception = &exception_;

        // accept a path or a blob
        var path_or_blob = PathOrBlob.fromJSNoCopy(globalThis, &args, exception) orelse {
            if (exception[0] != null) {
                globalThis.throwValue(exception[0].?.value());
            } else {
                globalThis.throwInvalidArguments("Bun.write expects a path, file descriptor or a blob", .{});
            }
            return .zero;
        };
        defer {
            if (path_or_blob == .path) {
                path_or_blob.path.deinit();
            }
        }

        var data = args.nextEat() orelse {
            globalThis.throwInvalidArguments("Bun.write(pathOrFdOrBlob, blob) expects a Blob-y thing to write", .{});
            return .zero;
        };

        if (data.isEmptyOrUndefinedOrNull()) {
            globalThis.throwInvalidArguments("Bun.write(pathOrFdOrBlob, blob) expects a Blob-y thing to write", .{});
            return .zero;
        }

        if (path_or_blob == .blob) {
            if (path_or_blob.blob.store == null) {
                globalThis.throwInvalidArguments("Blob is detached", .{});
                return .zero;
            } else {
                // TODO only reset last_modified on success pathes instead of
                // resetting last_modified at the beginning for better performance.
                if (path_or_blob.blob.store.?.data == .file) {
                    // reset last_modified to force getLastModified() to reload after writing.
                    path_or_blob.blob.store.?.data.file.last_modified = JSC.init_timestamp;
                }
            }
        }

        const input_store: ?*Store = if (path_or_blob == .blob) path_or_blob.blob.store else null;
        if (input_store) |st| st.ref();
        defer if (input_store) |st| st.deref();

        var needs_async = false;

        var mkdirp_if_not_exists: ?bool = null;

        if (args.nextEat()) |options_object| {
            if (options_object.isObject()) {
                if (options_object.getTruthy(globalThis, "createPath")) |create_directory| {
                    if (!create_directory.isBoolean()) {
                        globalThis.throwInvalidArgumentType("write", "options.createPath", "boolean");
                        return .zero;
                    }
                    mkdirp_if_not_exists = create_directory.toBoolean();
                }
            } else if (!options_object.isEmptyOrUndefinedOrNull()) {
                globalThis.throwInvalidArgumentType("write", "options", "object");
                return .zero;
            }
        }

        if (mkdirp_if_not_exists) |mkdir| {
            if (mkdir and
                path_or_blob == .blob and
                path_or_blob.blob.store != null and
                path_or_blob.blob.store.?.data == .file and
                path_or_blob.blob.store.?.data.file.pathlike == .fd)
            {
                globalThis.throwInvalidArguments("Cannot create a directory for a file descriptor", .{});
                return .zero;
            }
        }

        // If you're doing Bun.write(), try to go fast by writing short input on the main thread.
        // This is a heuristic, but it's a good one.
        //
        // except if you're on Windows. Windows I/O is slower. Let's not even try.
        if (comptime !Environment.isWindows) {
            if (path_or_blob == .path or
                // If they try to set an offset, its a little more complicated so let's avoid that
                (path_or_blob.blob.offset == 0 and
                // Is this a file that is known to be a pipe? Let's avoid blocking the main thread on it.
                !(path_or_blob.blob.store != null and
                path_or_blob.blob.store.?.data == .file and
                path_or_blob.blob.store.?.data.file.mode != 0 and
                bun.isRegularFile(path_or_blob.blob.store.?.data.file.mode))))
            {
                if (data.isString()) {
                    const len = data.getLength(globalThis);

                    if (len < 256 * 1024) {
                        const str = data.toBunString(globalThis);
                        defer str.deref();

                        const pathlike: JSC.Node.PathOrFileDescriptor = if (path_or_blob == .path)
                            path_or_blob.path
                        else
                            path_or_blob.blob.store.?.data.file.pathlike;

                        if (pathlike == .path) {
                            const result = writeStringToFileFast(
                                globalThis,
                                pathlike,
                                str,
                                &needs_async,
                                true,
                            );
                            if (!needs_async) {
                                return result;
                            }
                        } else {
                            const result = writeStringToFileFast(
                                globalThis,
                                pathlike,
                                str,
                                &needs_async,
                                false,
                            );
                            if (!needs_async) {
                                return result;
                            }
                        }
                    }
                } else if (data.asArrayBuffer(globalThis)) |buffer_view| {
                    if (buffer_view.byte_len < 256 * 1024) {
                        const pathlike: JSC.Node.PathOrFileDescriptor = if (path_or_blob == .path)
                            path_or_blob.path
                        else
                            path_or_blob.blob.store.?.data.file.pathlike;

                        if (pathlike == .path) {
                            const result = writeBytesToFileFast(
                                globalThis,
                                pathlike,
                                buffer_view.byteSlice(),
                                &needs_async,
                                true,
                            );

                            if (!needs_async) {
                                return result;
                            }
                        } else {
                            const result = writeBytesToFileFast(
                                globalThis,
                                pathlike,
                                buffer_view.byteSlice(),
                                &needs_async,
                                false,
                            );

                            if (!needs_async) {
                                return result;
                            }
                        }
                    }
                }
            }
        }

        // if path_or_blob is a path, convert it into a file blob
        var destination_blob: Blob = if (path_or_blob == .path) brk: {
            break :brk Blob.findOrCreateFileFromPath(&path_or_blob.path, globalThis);
        } else path_or_blob.blob.dupe();

        if (destination_blob.store == null) {
            globalThis.throwInvalidArguments("Writing to an empty blob is not implemented yet", .{});
            return .zero;
        }

        // TODO: implement a writeev() fast path
        var source_blob: Blob = brk: {
            if (data.as(Response)) |response| {
                switch (response.body.value) {
                    .WTFStringImpl,
                    .InternalBlob,
                    .Used,
                    .Empty,
                    .Blob,
                    .Null,
                    => {
                        break :brk response.body.use();
                    },
                    .Error => {
                        destination_blob.detach();
                        const err = response.body.value.Error;
                        err.unprotect();
                        _ = response.body.value.use();
                        return JSC.JSPromise.rejectedPromiseValue(globalThis, err);
                    },
                    .Locked => {
                        var task = bun.new(WriteFileWaitFromLockedValueTask, .{
                            .globalThis = globalThis,
                            .file_blob = destination_blob,
                            .promise = JSC.JSPromise.Strong.init(globalThis),
                            .mkdirp_if_not_exists = mkdirp_if_not_exists orelse true,
                        });

                        response.body.value.Locked.task = task;
                        response.body.value.Locked.onReceiveValue = WriteFileWaitFromLockedValueTask.thenWrap;
                        return task.promise.value();
                    },
                }
            }

            if (data.as(Request)) |request| {
                switch (request.body.value) {
                    .WTFStringImpl,
                    .InternalBlob,
                    .Used,
                    .Empty,
                    .Blob,
                    .Null,
                    => {
                        break :brk request.body.value.use();
                    },
                    .Error => {
                        destination_blob.detach();
                        const err = request.body.value.Error;
                        err.unprotect();
                        _ = request.body.value.use();
                        return JSC.JSPromise.rejectedPromiseValue(globalThis, err);
                    },
                    .Locked => {
                        var task = bun.new(WriteFileWaitFromLockedValueTask, .{
                            .globalThis = globalThis,
                            .file_blob = destination_blob,
                            .promise = JSC.JSPromise.Strong.init(globalThis),
                            .mkdirp_if_not_exists = mkdirp_if_not_exists orelse true,
                        });

                        request.body.value.Locked.task = task;
                        request.body.value.Locked.onReceiveValue = WriteFileWaitFromLockedValueTask.thenWrap;

                        return task.promise.value();
                    },
                }
            }

            break :brk Blob.get(
                globalThis,
                data,
                false,
                false,
            ) catch |err| {
                if (err == error.InvalidArguments) {
                    globalThis.throwInvalidArguments(
                        "Expected an Array",
                        .{},
                    );
                    return .zero;
                }

                globalThis.throwOutOfMemory();
                return .zero;
            };
        };

        const destination_store = destination_blob.store;
        if (destination_store) |store| {
            store.ref();
        }

        defer {
            if (destination_store) |store| {
                store.deref();
            }
        }

        return writeFileWithSourceDestination(globalThis, &source_blob, &destination_blob, mkdirp_if_not_exists orelse true);
    }

    const write_permissions = 0o664;

    fn writeStringToFileFast(
        globalThis: *JSC.JSGlobalObject,
        pathlike: JSC.Node.PathOrFileDescriptor,
        str: bun.String,
        needs_async: *bool,
        comptime needs_open: bool,
    ) JSC.JSValue {
        const fd: bun.FileDescriptor = if (comptime !needs_open) pathlike.fd else brk: {
            var file_path: [bun.MAX_PATH_BYTES]u8 = undefined;
            switch (bun.sys.open(
                pathlike.path.sliceZ(&file_path),
                // we deliberately don't use O_TRUNC here
                // it's a perf optimization
                bun.O.WRONLY | bun.O.CREAT | bun.O.NONBLOCK,
                write_permissions,
            )) {
                .result => |result| {
                    break :brk result;
                },
                .err => |err| {
                    if (err.getErrno() == .NOENT) {
                        needs_async.* = true;
                        return .zero;
                    }

                    return JSC.JSPromise.rejectedPromiseValue(
                        globalThis,
                        err.withPath(pathlike.path.slice()).toJSC(globalThis),
                    );
                },
            }
            unreachable;
        };

        var truncate = needs_open or str.isEmpty();
        const jsc_vm = globalThis.bunVM();
        var written: usize = 0;

        defer {
            // we only truncate if it's a path
            // if it's a file descriptor, we assume they want manual control over that behavior
            if (truncate) {
                _ = bun.sys.ftruncate(fd, @as(i64, @intCast(written)));
            }

            if (needs_open) {
                _ = bun.sys.close(fd);
            }
        }
        if (!str.isEmpty()) {
            var decoded = str.toUTF8(jsc_vm.allocator);
            defer decoded.deinit();

            var remain = decoded.slice();
            while (remain.len > 0) {
                const result = bun.sys.write(fd, remain);
                switch (result) {
                    .result => |res| {
                        written += res;
                        remain = remain[res..];
                        if (res == 0) break;
                    },
                    .err => |err| {
                        truncate = false;
                        if (err.getErrno() == .AGAIN) {
                            needs_async.* = true;
                            return .zero;
                        }
                        if (comptime !needs_open) {
                            return JSC.JSPromise.rejectedPromiseValue(globalThis, err.toJSC(globalThis));
                        }
                        return JSC.JSPromise.rejectedPromiseValue(
                            globalThis,
                            err.withPath(pathlike.path.slice()).toJSC(globalThis),
                        );
                    },
                }
            }
        }

        return JSC.JSPromise.resolvedPromiseValue(globalThis, JSC.JSValue.jsNumber(written));
    }

    fn writeBytesToFileFast(
        globalThis: *JSC.JSGlobalObject,
        pathlike: JSC.Node.PathOrFileDescriptor,
        bytes: []const u8,
        needs_async: *bool,
        comptime needs_open: bool,
    ) JSC.JSValue {
        const fd: bun.FileDescriptor = if (comptime !needs_open) pathlike.fd else brk: {
            var file_path: [bun.MAX_PATH_BYTES]u8 = undefined;
            switch (bun.sys.open(
                pathlike.path.sliceZ(&file_path),
                if (!Environment.isWindows)
                    // we deliberately don't use O_TRUNC here
                    // it's a perf optimization
                    bun.O.WRONLY | bun.O.CREAT | bun.O.NONBLOCK
                else
                    bun.O.WRONLY | bun.O.CREAT,
                write_permissions,
            )) {
                .result => |result| {
                    break :brk result;
                },
                .err => |err| {
                    if (!Environment.isWindows) {
                        if (err.getErrno() == .NOENT) {
                            needs_async.* = true;
                            return .zero;
                        }
                    }

                    return JSC.JSPromise.rejectedPromiseValue(
                        globalThis,
                        err.withPath(pathlike.path.slice()).toJSC(globalThis),
                    );
                },
            }
        };

        // TODO: on windows this is always synchronous

        const truncate = needs_open or bytes.len == 0;
        var written: usize = 0;
        defer {
            if (needs_open) {
                _ = bun.sys.close(fd);
            }
        }

        var remain = bytes;
        const end = remain.ptr + remain.len;

        while (remain.ptr != end) {
            const result = bun.sys.write(fd, remain);
            switch (result) {
                .result => |res| {
                    written += res;
                    remain = remain[res..];
                    if (res == 0) break;
                },
                .err => |err| {
                    if (!Environment.isWindows) {
                        if (err.getErrno() == .AGAIN) {
                            needs_async.* = true;
                            return .zero;
                        }
                    }
                    if (comptime !needs_open) {
                        return JSC.JSPromise.rejectedPromiseValue(
                            globalThis,
                            err.toJSC(globalThis),
                        );
                    }
                    return JSC.JSPromise.rejectedPromiseValue(
                        globalThis,
                        err.withPath(pathlike.path.slice()).toJSC(globalThis),
                    );
                },
            }
        }

        if (truncate) {
            if (Environment.isWindows) {
                _ = std.os.windows.kernel32.SetEndOfFile(fd.cast());
            } else {
                _ = bun.sys.ftruncate(fd, @as(i64, @intCast(written)));
            }
        }

        return JSC.JSPromise.resolvedPromiseValue(globalThis, JSC.JSValue.jsNumber(written));
    }

    pub export fn JSDOMFile__hasInstance(_: JSC.JSValue, _: *JSC.JSGlobalObject, value: JSC.JSValue) callconv(.C) bool {
        JSC.markBinding(@src());
        const blob = value.as(Blob) orelse return false;
        return blob.is_jsdom_file;
    }

    pub export fn JSDOMFile__construct(
        globalThis: *JSC.JSGlobalObject,
        callframe: *JSC.CallFrame,
    ) callconv(.C) ?*Blob {
        JSC.markBinding(@src());
        var allocator = bun.default_allocator;
        var blob: Blob = undefined;
        var arguments = callframe.arguments(3);
        const args = arguments.slice();

        if (args.len < 2) {
            globalThis.throwInvalidArguments("new File(bits, name) expects at least 2 arguments", .{});
            return null;
        }
        {
            const name_value_str = bun.String.tryFromJS(args[1], globalThis) orelse {
                globalThis.throwInvalidArguments("new File(bits, name) expects string as the second argument", .{});
                return null;
            };
            defer name_value_str.deref();

            blob = get(globalThis, args[0], false, true) catch |err| {
                if (err == error.InvalidArguments) {
                    globalThis.throwInvalidArguments("new File(bits, name) expects iterable as the first argument", .{});
                    return null;
                }
                globalThis.throwOutOfMemory();
                return null;
            };

            if (blob.store) |store_| {
                store_.data.bytes.stored_name = bun.PathString.init(
                    (name_value_str.toUTF8WithoutRef(bun.default_allocator).clone(bun.default_allocator) catch unreachable).slice(),
                );
            }
        }

        if (args.len > 2) {
            const options = args[2];
            if (options.isObject()) {
                // type, the ASCII-encoded string in lower case
                // representing the media type of the Blob.
                // Normative conditions for this member are provided
                // in the § 3.1 Constructors.
                if (options.get(globalThis, "type")) |content_type| {
                    inner: {
                        if (content_type.isString()) {
                            var content_type_str = content_type.toSlice(globalThis, bun.default_allocator);
                            defer content_type_str.deinit();
                            const slice = content_type_str.slice();
                            if (!strings.isAllASCII(slice)) {
                                break :inner;
                            }
                            blob.content_type_was_set = true;

                            if (globalThis.bunVM().mimeType(slice)) |mime| {
                                blob.content_type = mime.value;
                                break :inner;
                            }
                            const content_type_buf = allocator.alloc(u8, slice.len) catch unreachable;
                            blob.content_type = strings.copyLowercase(slice, content_type_buf);
                            blob.content_type_allocated = true;
                        }
                    }
                }

                if (options.getTruthy(globalThis, "lastModified")) |last_modified| {
                    blob.last_modified = last_modified.coerce(f64, globalThis);
                }
            }
        }

        if (blob.content_type.len == 0) {
            blob.content_type = "";
            blob.content_type_was_set = false;
        }

        var blob_ = bun.new(Blob, blob);
        blob_.allocator = allocator;
        blob_.is_jsdom_file = true;
        return blob_;
    }

    fn calculateEstimatedByteSize(this: *Blob) void {
        // in-memory size. not the size on disk.
        var size: usize = @sizeOf(Blob);

        if (this.store) |store| {
            size += @sizeOf(Blob.Store);
            switch (store.data) {
                .bytes => {
                    size += store.data.bytes.stored_name.estimatedSize();
                    size += if (this.size != Blob.max_size)
                        this.size
                    else
                        store.data.bytes.len;
                },
                .file => size += store.data.file.pathlike.estimatedSize(),
            }
        }

        this.reported_estimated_size = size + (this.content_type.len * @intFromBool(this.content_type_allocated));
    }

    pub fn estimatedSize(this: *Blob) callconv(.C) usize {
        return this.reported_estimated_size;
    }

    comptime {
        if (!JSC.is_bindgen) {
            _ = JSDOMFile__hasInstance;
            _ = JSDOMFile__construct;
        }
    }

    pub fn constructBunFile(
        globalObject: *JSC.JSGlobalObject,
        callframe: *JSC.CallFrame,
    ) callconv(.C) JSC.JSValue {
        var vm = globalObject.bunVM();
        const arguments = callframe.arguments(2).slice();
        var args = JSC.Node.ArgumentsSlice.init(vm, arguments);
        defer args.deinit();
        var exception_ = [1]JSC.JSValueRef{null};
        const exception = &exception_;

        var path = JSC.Node.PathOrFileDescriptor.fromJS(globalObject, &args, bun.default_allocator, exception) orelse {
            if (exception_[0] == null) {
                globalObject.throwInvalidArguments("Expected file path string or file descriptor", .{});
            } else {
                globalObject.throwValue(exception_[0].?.value());
            }

            return .undefined;
        };
        defer path.deinitAndUnprotect();

        var blob = Blob.findOrCreateFileFromPath(&path, globalObject);

        if (arguments.len >= 2) {
            const opts = arguments[1];

            if (opts.isObject()) {
                if (opts.getTruthy(globalObject, "type")) |file_type| {
                    inner: {
                        if (file_type.isString()) {
                            var allocator = bun.default_allocator;
                            var str = file_type.toSlice(globalObject, bun.default_allocator);
                            defer str.deinit();
                            const slice = str.slice();
                            if (!strings.isAllASCII(slice)) {
                                break :inner;
                            }
                            blob.content_type_was_set = true;
                            if (vm.mimeType(str.slice())) |entry| {
                                blob.content_type = entry.value;
                                break :inner;
                            }
                            const content_type_buf = allocator.alloc(u8, slice.len) catch unreachable;
                            blob.content_type = strings.copyLowercase(slice, content_type_buf);
                            blob.content_type_allocated = true;
                        }
                    }
                }
                if (opts.getTruthy(globalObject, "lastModified")) |last_modified| {
                    blob.last_modified = last_modified.coerce(f64, globalObject);
                }
            }
        }

        var ptr = bun.new(Blob, blob);
        ptr.allocator = bun.default_allocator;
        return ptr.toJS(globalObject);
    }

    pub fn findOrCreateFileFromPath(path_or_fd: *JSC.Node.PathOrFileDescriptor, globalThis: *JSGlobalObject) Blob {
        var vm = globalThis.bunVM();
        const allocator = bun.default_allocator;

        const path: JSC.Node.PathOrFileDescriptor = brk: {
            switch (path_or_fd.*) {
                .path => {
                    var slice = path_or_fd.path.slice();

                    if (Environment.isWindows and bun.strings.eqlComptime(slice, "/dev/null")) {
                        path_or_fd.deinit();
                        path_or_fd.* = .{
                            .path = .{
                                // this memory is freed with this allocator in `Blob.Store.deinit`
                                .string = bun.PathString.init(allocator.dupe(u8, "\\\\.\\NUL") catch bun.outOfMemory()),
                            },
                        };
                        slice = path_or_fd.path.slice();
                    }

                    if (vm.standalone_module_graph) |graph| {
                        if (graph.find(slice)) |file| {
                            defer {
                                if (path_or_fd.path != .string) {
                                    path_or_fd.deinit();
                                    path_or_fd.* = .{ .path = .{ .string = bun.PathString.empty } };
                                }
                            }

                            return file.blob(globalThis).dupe();
                        }
                    }

                    path_or_fd.toThreadSafe();
                    const copy = path_or_fd.*;
                    path_or_fd.* = .{ .path = .{ .string = bun.PathString.empty } };
                    break :brk copy;
                },
                .fd => {
                    const optional_store: ?*Store = switch (bun.FDTag.get(path_or_fd.fd)) {
                        .stdin => vm.rareData().stdin(),
                        .stderr => vm.rareData().stderr(),
                        .stdout => vm.rareData().stdout(),
                        else => null,
                    };

                    if (optional_store) |store| {
                        store.ref();
                        return Blob.initWithStore(
                            store,
                            globalThis,
                        );
                    }
                    break :brk path_or_fd.*;
                },
            }
        };

        return Blob.initWithStore(Blob.Store.initFile(path, null, allocator) catch unreachable, globalThis);
    }

    pub const Store = struct {
        data: Data,

        mime_type: MimeType = MimeType.none,
        ref_count: u32 = 0,
        is_all_ascii: ?bool = null,
        allocator: std.mem.Allocator,

        pub fn size(this: *const Store) SizeType {
            return switch (this.data) {
                .bytes => this.data.bytes.len,
                .file => Blob.max_size,
            };
        }

        pub const Map = std.HashMap(u64, *JSC.WebCore.Blob.Store, IdentityContext(u64), 80);

        pub const Data = union(enum) {
            bytes: ByteStore,
            file: FileStore,
        };

        pub fn ref(this: *Store) void {
            assert(this.ref_count > 0);
            this.ref_count += 1;
        }

        pub fn external(ptr: ?*anyopaque, _: ?*anyopaque, _: usize) callconv(.C) void {
            if (ptr == null) return;
            var this = bun.cast(*Store, ptr);
            this.deref();
        }

        pub fn initFile(pathlike: JSC.Node.PathOrFileDescriptor, mime_type: ?http.MimeType, allocator: std.mem.Allocator) !*Store {
            const store = bun.newWithAlloc(allocator, Blob.Store, .{
                .data = .{
                    .file = FileStore.init(
                        pathlike,
                        mime_type orelse brk: {
                            if (pathlike == .path) {
                                const sliced = pathlike.path.slice();
                                if (sliced.len > 0) {
                                    var extname = std.fs.path.extension(sliced);
                                    extname = std.mem.trim(u8, extname, ".");
                                    if (http.MimeType.byExtensionNoDefault(extname)) |mime| {
                                        break :brk mime;
                                    }
                                }
                            }

                            break :brk null;
                        },
                    ),
                },
                .allocator = allocator,
                .ref_count = 1,
            });
            return store;
        }

        pub fn init(bytes: []u8, allocator: std.mem.Allocator) !*Store {
            const store = bun.newWithAlloc(allocator, Store, .{
                .data = .{
                    .bytes = ByteStore.init(bytes, allocator),
                },
                .allocator = allocator,
                .ref_count = 1,
            });
            return store;
        }

        pub fn sharedView(this: Store) []u8 {
            if (this.data == .bytes)
                return this.data.bytes.slice();

            return &[_]u8{};
        }

        pub fn deref(this: *Blob.Store) void {
            assert(this.ref_count >= 1);
            this.ref_count -= 1;
            if (this.ref_count == 0) {
                this.deinit();
            }
        }

        pub fn deinit(this: *Blob.Store) void {
            const allocator = this.allocator;

            switch (this.data) {
                .bytes => |*bytes| {
                    bytes.deinit();
                },
                .file => |file| {
                    if (file.pathlike == .path) {
                        if (file.pathlike.path == .string) {
                            allocator.free(@constCast(file.pathlike.path.slice()));
                        } else {
                            file.pathlike.path.deinit();
                        }
                    }
                },
            }

            bun.destroyWithAlloc(allocator, this);
        }

        const SerializeTag = enum(u8) {
            file = 0,
            bytes = 1,
            empty = 2,
        };

        pub fn serialize(this: *Store, comptime Writer: type, writer: Writer) !void {
            switch (this.data) {
                .file => |file| {
                    const pathlike_tag: JSC.Node.PathOrFileDescriptor.SerializeTag = if (file.pathlike == .fd) .fd else .path;
                    try writer.writeInt(u8, @intFromEnum(pathlike_tag), .little);

                    switch (file.pathlike) {
                        .fd => |fd| {
                            try fd.writeTo(writer, .little);
                        },
                        .path => |path| {
                            const path_slice = path.slice();
                            try writer.writeInt(u32, @as(u32, @truncate(path_slice.len)), .little);
                            _ = try writer.write(path_slice);
                        },
                    }
                },
                .bytes => |bytes| {
                    const slice = bytes.slice();
                    try writer.writeInt(u32, @as(u32, @truncate(slice.len)), .little);
                    _ = try writer.write(slice);
                },
            }
        }

        pub fn fromArrayList(list: std.ArrayListUnmanaged(u8), allocator: std.mem.Allocator) !*Blob.Store {
            return try Blob.Store.init(list.items, allocator);
        }

        pub fn FileOpenerMixin(comptime This: type) type {
            return struct {
                context: *This,

                const State = @This();

                const __opener_flags = bun.O.NONBLOCK | bun.O.CLOEXEC;

                const open_flags_ = if (@hasDecl(This, "open_flags"))
                    This.open_flags | __opener_flags
                else
                    bun.O.RDONLY | __opener_flags;

                pub inline fn getFdByOpening(this: *This, comptime Callback: OpenCallback) void {
                    var buf: [bun.MAX_PATH_BYTES]u8 = undefined;
                    var path_string = if (@hasField(This, "file_store"))
                        this.file_store.pathlike.path
                    else
                        this.file_blob.store.?.data.file.pathlike.path;

                    const path = path_string.sliceZ(&buf);

                    if (Environment.isWindows) {
                        const WrappedCallback = struct {
                            pub fn callback(req: *libuv.fs_t) callconv(.C) void {
                                var self: *This = @alignCast(@ptrCast(req.data.?));
                                {
                                    defer req.deinit();
                                    if (req.result.errEnum()) |errEnum| {
                                        var path_string_2 = if (@hasField(This, "file_store"))
                                            self.file_store.pathlike.path
                                        else
                                            self.file_blob.store.?.data.file.pathlike.path;
                                        self.errno = bun.errnoToZigErr(errEnum);
                                        self.system_error = bun.sys.Error.fromCode(errEnum, .open)
                                            .withPath(path_string_2.slice())
                                            .toSystemError();
                                        self.opened_fd = invalid_fd;
                                    } else {
                                        self.opened_fd = req.result.toFD();
                                    }
                                }
                                Callback(self, self.opened_fd);
                            }
                        };

                        const rc = libuv.uv_fs_open(
                            this.loop,
                            &this.req,
                            path,
                            open_flags_,
                            JSC.Node.default_permission,
                            &WrappedCallback.callback,
                        );
                        if (rc.errEnum()) |errno| {
                            this.errno = bun.errnoToZigErr(errno);
                            this.system_error = bun.sys.Error.fromCode(errno, .open).withPath(path_string.slice()).toSystemError();
                            this.opened_fd = invalid_fd;
                            Callback(this, invalid_fd);
                        }
                        this.req.data = @ptrCast(this);
                        return;
                    }

                    while (true) {
                        this.opened_fd = switch (bun.sys.open(path, open_flags_, JSC.Node.default_permission)) {
                            .result => |fd| fd,
                            .err => |err| {
                                if (comptime @hasField(This, "mkdirp_if_not_exists")) {
                                    if (err.errno == @intFromEnum(bun.C.E.NOENT)) {
                                        switch (mkdirIfNotExists(this, err, path, path_string.slice())) {
                                            .@"continue" => continue,
                                            .fail => {
                                                this.opened_fd = invalid_fd;
                                                break;
                                            },
                                            .no => {},
                                        }
                                    }
                                }

                                this.errno = bun.errnoToZigErr(err.errno);
                                this.system_error = err.withPath(path_string.slice()).toSystemError();
                                this.opened_fd = invalid_fd;
                                break;
                            },
                        };
                        break;
                    }

                    Callback(this, this.opened_fd);
                }

                pub const OpenCallback = *const fn (*This, bun.FileDescriptor) void;

                pub fn getFd(this: *This, comptime Callback: OpenCallback) void {
                    if (this.opened_fd != invalid_fd) {
                        Callback(this, this.opened_fd);
                        return;
                    }

                    if (@hasField(This, "file_store")) {
                        const pathlike = this.file_store.pathlike;
                        if (pathlike == .fd) {
                            this.opened_fd = pathlike.fd;
                            Callback(this, this.opened_fd);
                            return;
                        }
                    } else {
                        const pathlike = this.file_blob.store.?.data.file.pathlike;
                        if (pathlike == .fd) {
                            this.opened_fd = pathlike.fd;
                            Callback(this, this.opened_fd);
                            return;
                        }
                    }

                    this.getFdByOpening(Callback);
                }
            };
        }

        pub fn FileCloserMixin(comptime This: type) type {
            return struct {
                const Closer = @This();

                fn scheduleClose(request: *io.Request) io.Action {
                    var this: *This = @alignCast(@fieldParentPtr("io_request", request));
                    return io.Action{
                        .close = .{
                            .ctx = this,
                            .fd = this.opened_fd,
                            .onDone = @ptrCast(&onIORequestClosed),
                            .poll = &this.io_poll,
                            .tag = This.io_tag,
                        },
                    };
                }

                fn onIORequestClosed(this: *This) void {
                    this.io_poll.flags.remove(.was_ever_registered);
                    this.task = .{ .callback = &onCloseIORequest };
                    bun.JSC.WorkPool.schedule(&this.task);
                }

                fn onCloseIORequest(task: *JSC.WorkPoolTask) void {
                    bloblog("onCloseIORequest()", .{});
                    var this: *This = @alignCast(@fieldParentPtr("task", task));
                    this.close_after_io = false;
                    this.update();
                }

                pub fn doClose(
                    this: *This,
                    is_allowed_to_close_fd: bool,
                ) bool {
                    if (@hasField(This, "io_request")) {
                        if (this.close_after_io) {
                            this.state.store(ClosingState.closing, .seq_cst);

                            @atomicStore(@TypeOf(this.io_request.callback), &this.io_request.callback, &scheduleClose, .seq_cst);
                            if (!this.io_request.scheduled)
                                io.Loop.get().schedule(&this.io_request);
                            return true;
                        }
                    }

                    if (is_allowed_to_close_fd and
                        this.opened_fd != invalid_fd and
                        !this.opened_fd.isStdio())
                    {
                        if (comptime Environment.isWindows) {
                            bun.Async.Closer.close(bun.uvfdcast(this.opened_fd), this.loop);
                        } else {
                            _ = bun.sys.close(this.opened_fd);
                        }
                        this.opened_fd = invalid_fd;
                    }

                    return false;
                }
            };
        }

        pub const IOWhich = enum {
            source,
            destination,
            both,
        };

        pub const CopyFileWindows = struct {
            destination_file_store: *Store,
            source_file_store: *Store,

            io_request: libuv.fs_t = std.mem.zeroes(libuv.fs_t),
            promise: JSC.JSPromise.Strong = .{},
            mkdirp_if_not_exists: bool = false,
            event_loop: *JSC.EventLoop,

            size: Blob.SizeType = Blob.max_size,

            /// For mkdirp
            err: ?bun.sys.Error = null,

            pub usingnamespace bun.New(@This());

            pub fn init(
                destination_file_store: *Store,
                source_file_store: *Store,
                event_loop: *JSC.EventLoop,
                mkdirp_if_not_exists: bool,
                size_: Blob.SizeType,
            ) *CopyFileWindows {
                destination_file_store.ref();
                source_file_store.ref();
                const result = CopyFileWindows.new(.{
                    .destination_file_store = destination_file_store,
                    .source_file_store = source_file_store,
                    .promise = JSC.JSPromise.Strong.init(event_loop.global),
                    .io_request = std.mem.zeroes(libuv.fs_t),
                    .event_loop = event_loop,
                    .mkdirp_if_not_exists = mkdirp_if_not_exists,
                    .size = size_,
                });

                result.copyfile();

                return result;
            }

            fn copyfile(this: *CopyFileWindows) void {
                var pathbuf1: [bun.MAX_PATH_BYTES]u8 = undefined;
                var pathbuf2: [bun.MAX_PATH_BYTES]u8 = undefined;
                var destination_file_store = &this.destination_file_store.data.file;
                var source_file_store = &this.source_file_store.data.file;

                const new_path: [:0]const u8 = brk: {
                    switch (destination_file_store.pathlike) {
                        .path => {
                            break :brk destination_file_store.pathlike.path.sliceZ(&pathbuf1);
                        },
                        .fd => |fd| {
                            const out = bun.getFdPath(fd, &pathbuf1) catch {
                                this.throw(.{
                                    .errno = @as(c_int, @intCast(@intFromEnum(bun.C.SystemErrno.EINVAL))),
                                    .fd = fd,
                                    .syscall = .open,
                                });
                                return;
                            };
                            pathbuf1[out.len] = 0;
                            break :brk pathbuf1[0..out.len :0];
                        },
                    }
                };
                const old_path: [:0]const u8 = brk: {
                    switch (source_file_store.pathlike) {
                        .path => {
                            break :brk source_file_store.pathlike.path.sliceZ(&pathbuf2);
                        },
                        .fd => |fd| {
                            const out = bun.getFdPath(fd, &pathbuf2) catch {
                                this.throw(.{
                                    .errno = @as(c_int, @intCast(@intFromEnum(bun.C.SystemErrno.EINVAL))),
                                    .fd = fd,
                                    .syscall = .open,
                                });
                                return;
                            };

                            pathbuf2[out.len] = 0;
                            break :brk pathbuf2[0..out.len :0];
                        },
                    }
                };
                const loop = this.event_loop.virtual_machine.event_loop_handle.?;
                this.io_request.data = @ptrCast(this);

                const rc = libuv.uv_fs_copyfile(
                    loop,
                    &this.io_request,
                    old_path,
                    new_path,
                    0,
                    &onCopyFile,
                );

                if (rc.errno()) |errno| {
                    this.throw(.{
                        // #6336
                        .errno = if (errno == @intFromEnum(bun.C.SystemErrno.EPERM))
                            @as(c_int, @intCast(@intFromEnum(bun.C.SystemErrno.ENOENT)))
                        else
                            errno,
                        .syscall = .copyfile,
                        .path = old_path,
                    });
                    return;
                }
                loop.refConcurrently();
            }

            pub fn throw(this: *CopyFileWindows, err: bun.sys.Error) void {
                const globalThis = this.promise.strong.globalThis.?;
                const promise = this.promise.swap();
                const err_instance = err.toSystemError().toErrorInstance(globalThis);
                var event_loop = this.event_loop;
                event_loop.enter();
                defer event_loop.exit();
                this.deinit();
                promise.reject(globalThis, err_instance);
            }

            fn onCopyFile(req: *libuv.fs_t) callconv(.C) void {
<<<<<<< HEAD
                var this: *CopyFileWindows = @fieldParentPtr("io_request", req);
                std.debug.assert(req.data == @as(?*anyopaque, @ptrCast(this)));
=======
                var this: *CopyFileWindows = @fieldParentPtr(CopyFileWindows, "io_request", req);
                assert(req.data == @as(?*anyopaque, @ptrCast(this)));
>>>>>>> 49fa21f6
                var event_loop = this.event_loop;
                event_loop.virtual_machine.event_loop_handle.?.unrefConcurrently();
                const rc = req.result;

                bun.sys.syslog("uv_fs_copyfile() = {}", .{rc});
                if (rc.errEnum()) |errno| {
                    if (this.mkdirp_if_not_exists and errno == .NOENT) {
                        req.deinit();
                        this.mkdirp();
                        return;
                    } else {
                        var err = bun.sys.Error.fromCode(
                            // #6336
                            if (errno == .PERM) .NOENT else errno,

                            .copyfile,
                        );
                        const destination = &this.destination_file_store.data.file;

                        // we don't really know which one it is
                        if (destination.pathlike == .path) {
                            err = err.withPath(destination.pathlike.path.slice());
                        } else if (destination.pathlike == .fd) {
                            err = err.withFd(destination.pathlike.fd);
                        }

                        this.throw(err);
                    }
                    return;
                }

                var written = req.statbuf.size;

                if (written != @as(@TypeOf(written), @intCast(this.size)) and this.size != Blob.max_size) {
                    this.truncate();
                    written = @intCast(this.size);
                }
                const globalThis = this.promise.strong.globalThis.?;
                const promise = this.promise.swap();
                defer event_loop.drainMicrotasks();

                this.deinit();
                promise.resolve(globalThis, JSC.JSValue.jsNumberFromUint64(written));
            }

            fn truncate(this: *CopyFileWindows) void {
                // TODO: optimize this
                @setCold(true);

                var node_fs: JSC.Node.NodeFS = .{};
                _ = node_fs.truncate(
                    .{
                        .path = this.destination_file_store.data.file.pathlike,
                        .len = @intCast(this.size),
                    },
                    .sync,
                );
            }

            pub fn deinit(this: *CopyFileWindows) void {
                this.destination_file_store.deref();
                this.source_file_store.deref();
                this.promise.strong.deinit();
                this.io_request.deinit();
                bun.destroy(this);
            }

            fn mkdirp(
                this: *CopyFileWindows,
            ) void {
                bun.sys.syslog("mkdirp", .{});
                this.mkdirp_if_not_exists = false;
                var destination = &this.destination_file_store.data.file;
                if (destination.pathlike != .path) {
                    this.throw(.{
                        .errno = @as(c_int, @intCast(@intFromEnum(bun.C.SystemErrno.EINVAL))),
                        .syscall = .mkdir,
                    });
                    return;
                }

                JSC.Node.Async.AsyncMkdirp.new(.{
                    .completion = @ptrCast(&onMkdirpCompleteConcurrent),
                    .completion_ctx = this,
                    .path = bun.Dirname.dirname(u8, destination.pathlike.path.slice())
                    // this shouldn't happen
                    orelse destination.pathlike.path.slice(),
                }).schedule();
            }

            fn onMkdirpComplete(this: *CopyFileWindows) void {
                if (this.err) |err| {
                    this.throw(err);
                    bun.default_allocator.free(err.path);
                    return;
                }

                this.copyfile();
            }

            fn onMkdirpCompleteConcurrent(this: *CopyFileWindows, err_: JSC.Maybe(void)) void {
                bun.sys.syslog("mkdirp complete", .{});
                assert(this.err == null);
                this.err = if (err_ == .err) err_.err else null;
                this.event_loop.enqueueTaskConcurrent(JSC.ConcurrentTask.create(JSC.ManagedTask.New(CopyFileWindows, onMkdirpComplete).init(this)));
            }
        };

        const unsupported_directory_error = SystemError{
            .errno = @as(c_int, @intCast(@intFromEnum(bun.C.SystemErrno.EISDIR))),
            .message = bun.String.static("That doesn't work on folders"),
            .syscall = bun.String.static("fstat"),
        };
        const unsupported_non_regular_file_error = SystemError{
            .errno = @as(c_int, @intCast(@intFromEnum(bun.C.SystemErrno.ENOTSUP))),
            .message = bun.String.static("Non-regular files aren't supported yet"),
            .syscall = bun.String.static("fstat"),
        };

        // blocking, but off the main thread
        pub const CopyFile = struct {
            destination_file_store: FileStore,
            source_file_store: FileStore,
            store: ?*Store = null,
            source_store: ?*Store = null,
            offset: SizeType = 0,
            size: SizeType = 0,
            max_length: SizeType = Blob.max_size,
            destination_fd: bun.FileDescriptor = invalid_fd,
            source_fd: bun.FileDescriptor = invalid_fd,

            system_error: ?SystemError = null,

            read_len: SizeType = 0,
            read_off: SizeType = 0,

            globalThis: *JSGlobalObject,

            mkdirp_if_not_exists: bool = false,

            pub const ResultType = anyerror!SizeType;

            pub const Callback = *const fn (ctx: *anyopaque, len: ResultType) void;
            pub const CopyFilePromiseTask = JSC.ConcurrentPromiseTask(CopyFile);
            pub const CopyFilePromiseTaskEventLoopTask = CopyFilePromiseTask.EventLoopTask;

            pub fn create(
                allocator: std.mem.Allocator,
                store: *Store,
                source_store: *Store,
                off: SizeType,
                max_len: SizeType,
                globalThis: *JSC.JSGlobalObject,
                mkdirp_if_not_exists: bool,
            ) !*CopyFilePromiseTask {
                const read_file = bun.new(CopyFile, CopyFile{
                    .store = store,
                    .source_store = source_store,
                    .offset = off,
                    .max_length = max_len,
                    .globalThis = globalThis,
                    .destination_file_store = store.data.file,
                    .source_file_store = source_store.data.file,
                    .mkdirp_if_not_exists = mkdirp_if_not_exists,
                });
                store.ref();
                source_store.ref();
                return try CopyFilePromiseTask.createOnJSThread(allocator, globalThis, read_file);
            }

            const linux = std.os.linux;
            const darwin = std.posix.system;

            pub fn deinit(this: *CopyFile) void {
                if (this.source_file_store.pathlike == .path) {
                    if (this.source_file_store.pathlike.path == .string and this.system_error == null) {
                        bun.default_allocator.free(@constCast(this.source_file_store.pathlike.path.slice()));
                    }
                }
                this.store.?.deref();

                bun.destroy(this);
            }

            pub fn reject(this: *CopyFile, promise: *JSC.JSPromise) void {
                const globalThis = this.globalThis;
                var system_error: SystemError = this.system_error orelse SystemError{};
                if (this.source_file_store.pathlike == .path and system_error.path.isEmpty()) {
                    system_error.path = bun.String.createUTF8(this.source_file_store.pathlike.path.slice());
                }

                if (system_error.message.isEmpty()) {
                    system_error.message = bun.String.static("Failed to copy file");
                }

                const instance = system_error.toErrorInstance(this.globalThis);
                if (this.store) |store| {
                    store.deref();
                }
                promise.reject(globalThis, instance);
            }

            pub fn then(this: *CopyFile, promise: *JSC.JSPromise) void {
                this.source_store.?.deref();

                if (this.system_error != null) {
                    this.reject(promise);
                    return;
                }

                promise.resolve(this.globalThis, JSC.JSValue.jsNumberFromUint64(this.read_len));
            }

            pub fn run(this: *CopyFile) void {
                this.runAsync();
            }

            pub fn doClose(this: *CopyFile) void {
                const close_input = this.destination_file_store.pathlike != .fd and this.destination_fd != invalid_fd;
                const close_output = this.source_file_store.pathlike != .fd and this.source_fd != invalid_fd;

                if (close_input and close_output) {
                    this.doCloseFile(.both);
                } else if (close_input) {
                    this.doCloseFile(.destination);
                } else if (close_output) {
                    this.doCloseFile(.source);
                }
            }

            const posix = std.posix;

            pub fn doCloseFile(this: *CopyFile, comptime which: IOWhich) void {
                switch (which) {
                    .both => {
                        _ = bun.sys.close(this.destination_fd);
                        _ = bun.sys.close(this.source_fd);
                    },
                    .destination => {
                        _ = bun.sys.close(this.destination_fd);
                    },
                    .source => {
                        _ = bun.sys.close(this.source_fd);
                    },
                }
            }

            const O = bun.O;
            const open_destination_flags = O.CLOEXEC | O.CREAT | O.WRONLY | O.TRUNC;
            const open_source_flags = O.CLOEXEC | O.RDONLY;

            pub fn doOpenFile(this: *CopyFile, comptime which: IOWhich) !void {
                var path_buf1: [bun.MAX_PATH_BYTES]u8 = undefined;
                // open source file first
                // if it fails, we don't want the extra destination file hanging out
                if (which == .both or which == .source) {
                    this.source_fd = switch (bun.sys.open(
                        this.source_file_store.pathlike.path.sliceZ(&path_buf1),
                        open_source_flags,
                        0,
                    )) {
                        .result => |result| switch (bun.sys.toLibUVOwnedFD(result, .open, .close_on_fail)) {
                            .result => |result_fd| result_fd,
                            .err => |errno| {
                                this.system_error = errno.toSystemError();
                                return bun.errnoToZigErr(errno.errno);
                            },
                        },
                        .err => |errno| {
                            this.system_error = errno.toSystemError();
                            return bun.errnoToZigErr(errno.errno);
                        },
                    };
                }

                if (which == .both or which == .destination) {
                    while (true) {
                        const dest = this.destination_file_store.pathlike.path.sliceZ(&path_buf1);
                        this.destination_fd = switch (bun.sys.open(
                            dest,
                            open_destination_flags,
                            JSC.Node.default_permission,
                        )) {
                            .result => |result| switch (bun.sys.toLibUVOwnedFD(result, .open, .close_on_fail)) {
                                .result => |result_fd| result_fd,
                                .err => |errno| {
                                    this.system_error = errno.toSystemError();
                                    return bun.errnoToZigErr(errno.errno);
                                },
                            },
                            .err => |errno| {
                                switch (mkdirIfNotExists(this, errno, dest, dest)) {
                                    .@"continue" => continue,
                                    .fail => {
                                        if (which == .both) {
                                            _ = bun.sys.close(this.source_fd);
                                            this.source_fd = .zero;
                                        }
                                        return bun.errnoToZigErr(errno.errno);
                                    },
                                    .no => {},
                                }

                                if (which == .both) {
                                    _ = bun.sys.close(this.source_fd);
                                    this.source_fd = .zero;
                                }

                                this.system_error = errno.withPath(this.destination_file_store.pathlike.path.slice()).toSystemError();
                                return bun.errnoToZigErr(errno.errno);
                            },
                        };
                        break;
                    }
                }
            }

            const TryWith = enum {
                sendfile,
                copy_file_range,
                splice,

                pub const tag = std.EnumMap(TryWith, bun.sys.Tag).init(.{
                    .sendfile = .sendfile,
                    .copy_file_range = .copy_file_range,
                    .splice = .splice,
                });
            };

            pub fn doCopyFileRange(
                this: *CopyFile,
                comptime use: TryWith,
                comptime clear_append_if_invalid: bool,
            ) anyerror!void {
                this.read_off += this.offset;

                var remain = @as(usize, this.max_length);
                const unknown_size = remain == max_size or remain == 0;
                if (unknown_size) {
                    // sometimes stat lies
                    // let's give it 4096 and see how it goes
                    remain = 4096;
                }

                var total_written: usize = 0;
                const src_fd = this.source_fd;
                const dest_fd = this.destination_fd;

                defer {
                    this.read_len = @as(SizeType, @truncate(total_written));
                }

                var has_unset_append = false;

                // If they can't use copy_file_range, they probably also can't
                // use sendfile() or splice()
                if (!bun.canUseCopyFileRangeSyscall()) {
                    switch (JSC.Node.NodeFS.copyFileUsingReadWriteLoop("", "", src_fd, dest_fd, if (unknown_size) 0 else remain, &total_written)) {
                        .err => |err| {
                            this.system_error = err.toSystemError();
                            return bun.errnoToZigErr(err.errno);
                        },
                        .result => {
                            _ = linux.ftruncate(dest_fd.cast(), @as(std.posix.off_t, @intCast(total_written)));
                            return;
                        },
                    }
                }

                while (true) {
                    const written = switch (comptime use) {
                        .copy_file_range => linux.copy_file_range(src_fd.cast(), null, dest_fd.cast(), null, remain, 0),
                        .sendfile => linux.sendfile(dest_fd.cast(), src_fd.cast(), null, remain),
                        .splice => bun.C.splice(src_fd.cast(), null, dest_fd.cast(), null, remain, 0),
                    };

                    switch (bun.C.getErrno(written)) {
                        .SUCCESS => {},

                        .NOSYS, .XDEV => {
                            switch (JSC.Node.NodeFS.copyFileUsingReadWriteLoop("", "", src_fd, dest_fd, if (unknown_size) 0 else remain, &total_written)) {
                                .err => |err| {
                                    this.system_error = err.toSystemError();
                                    return bun.errnoToZigErr(err.errno);
                                },
                                .result => {
                                    _ = linux.ftruncate(dest_fd.cast(), @as(std.posix.off_t, @intCast(total_written)));
                                    return;
                                },
                            }
                        },

                        .INVAL => {
                            if (comptime clear_append_if_invalid) {
                                if (!has_unset_append) {
                                    // https://kylelaker.com/2018/08/31/stdout-oappend.html
                                    // make() can set STDOUT / STDERR to O_APPEND
                                    // this messes up sendfile()
                                    has_unset_append = true;
                                    const flags = linux.fcntl(dest_fd.cast(), linux.F.GETFL, @as(c_int, 0));
                                    if ((flags & O.APPEND) != 0) {
                                        _ = linux.fcntl(dest_fd.cast(), linux.F.SETFL, flags ^ O.APPEND);
                                        continue;
                                    }
                                }
                            }

                            // If the Linux machine doesn't support
                            // copy_file_range or the file descrpitor is
                            // incompatible with the chosen syscall, fall back
                            // to a read/write loop
                            if (total_written == 0) {
                                switch (JSC.Node.NodeFS.copyFileUsingReadWriteLoop("", "", src_fd, dest_fd, if (unknown_size) 0 else remain, &total_written)) {
                                    .err => |err| {
                                        this.system_error = err.toSystemError();
                                        return bun.errnoToZigErr(err.errno);
                                    },
                                    .result => {
                                        _ = linux.ftruncate(dest_fd.cast(), @as(std.posix.off_t, @intCast(total_written)));
                                        return;
                                    },
                                }
                            }

                            this.system_error = (bun.sys.Error{
                                .errno = @as(bun.sys.Error.Int, @intCast(@intFromEnum(linux.E.INVAL))),
                                .syscall = TryWith.tag.get(use).?,
                            }).toSystemError();
                            return bun.errnoToZigErr(linux.E.INVAL);
                        },
                        else => |errno| {
                            this.system_error = (bun.sys.Error{
                                .errno = @as(bun.sys.Error.Int, @intCast(@intFromEnum(errno))),
                                .syscall = TryWith.tag.get(use).?,
                            }).toSystemError();
                            return bun.errnoToZigErr(errno);
                        },
                    }

                    // wrote zero bytes means EOF
                    remain -|= @intCast(written);
                    total_written += @intCast(written);
                    if (written == 0 or remain == 0) break;
                }
            }

            pub fn doFCopyFile(this: *CopyFile) anyerror!void {
                switch (bun.sys.fcopyfile(this.source_fd, this.destination_fd, posix.system.COPYFILE_DATA)) {
                    .err => |errno| {
                        this.system_error = errno.toSystemError();

                        return bun.errnoToZigErr(errno.errno);
                    },
                    .result => {},
                }
            }

            pub fn doClonefile(this: *CopyFile) anyerror!void {
                var source_buf: [bun.MAX_PATH_BYTES]u8 = undefined;
                var dest_buf: [bun.MAX_PATH_BYTES]u8 = undefined;

                while (true) {
                    const dest = this.destination_file_store.pathlike.path.sliceZ(
                        &dest_buf,
                    );
                    switch (bun.sys.clonefile(
                        this.source_file_store.pathlike.path.sliceZ(&source_buf),
                        dest,
                    )) {
                        .err => |errno| {
                            switch (mkdirIfNotExists(this, errno, dest, this.destination_file_store.pathlike.path.slice())) {
                                .@"continue" => continue,
                                .fail => {},
                                .no => {},
                            }
                            this.system_error = errno.toSystemError();
                            return bun.errnoToZigErr(errno.errno);
                        },
                        .result => {},
                    }
                    break;
                }
            }

            pub fn runAsync(this: *CopyFile) void {
                // defer task.onFinish();

                var stat_: ?bun.Stat = null;

                if (this.destination_file_store.pathlike == .fd) {
                    this.destination_fd = this.destination_file_store.pathlike.fd;
                }

                if (this.source_file_store.pathlike == .fd) {
                    this.source_fd = this.source_file_store.pathlike.fd;
                }

                if (comptime Environment.isWindows) {
                    this.system_error = SystemError{
                        .code = bun.String.static("TODO"),
                        .syscall = bun.String.static("CopyFileEx"),
                        .message = bun.String.static("Not implemented on Windows yet"),
                    };
                    return;
                }

                // Do we need to open both files?
                if (this.destination_fd == invalid_fd and this.source_fd == invalid_fd) {

                    // First, we attempt to clonefile() on macOS
                    // This is the fastest way to copy a file.
                    if (comptime Environment.isMac) {
                        if (this.offset == 0 and this.source_file_store.pathlike == .path and this.destination_file_store.pathlike == .path) {
                            do_clonefile: {
                                var path_buf: [bun.MAX_PATH_BYTES]u8 = undefined;

                                // stat the output file, make sure it:
                                // 1. Exists
                                switch (bun.sys.stat(this.source_file_store.pathlike.path.sliceZ(&path_buf))) {
                                    .result => |result| {
                                        stat_ = result;

                                        if (posix.S.ISDIR(result.mode)) {
                                            this.system_error = unsupported_directory_error;
                                            return;
                                        }

                                        if (!posix.S.ISREG(result.mode))
                                            break :do_clonefile;
                                    },
                                    .err => |err| {
                                        // If we can't stat it, we also can't copy it.
                                        this.system_error = err.toSystemError();
                                        return;
                                    },
                                }

                                if (this.doClonefile()) {
                                    if (this.max_length != Blob.max_size and this.max_length < @as(SizeType, @intCast(stat_.?.size))) {
                                        // If this fails...well, there's not much we can do about it.
                                        _ = bun.C.truncate(
                                            this.destination_file_store.pathlike.path.sliceZ(&path_buf),
                                            @as(std.posix.off_t, @intCast(this.max_length)),
                                        );
                                        this.read_len = @as(SizeType, @intCast(this.max_length));
                                    } else {
                                        this.read_len = @as(SizeType, @intCast(stat_.?.size));
                                    }
                                    return;
                                } else |_| {

                                    // this may still fail, in which case we just continue trying with fcopyfile
                                    // it can fail when the input file already exists
                                    // or if the output is not a directory
                                    // or if it's a network volume
                                    this.system_error = null;
                                }
                            }
                        }
                    }

                    this.doOpenFile(.both) catch return;
                    // Do we need to open only one file?
                } else if (this.destination_fd == invalid_fd) {
                    this.source_fd = this.source_file_store.pathlike.fd;

                    this.doOpenFile(.destination) catch return;
                    // Do we need to open only one file?
                } else if (this.source_fd == invalid_fd) {
                    this.destination_fd = this.destination_file_store.pathlike.fd;

                    this.doOpenFile(.source) catch return;
                }

                if (this.system_error != null) {
                    return;
                }

                assert(this.destination_fd != invalid_fd);
                assert(this.source_fd != invalid_fd);

                if (this.destination_file_store.pathlike == .fd) {}

                const stat: bun.Stat = stat_ orelse switch (bun.sys.fstat(this.source_fd)) {
                    .result => |result| result,
                    .err => |err| {
                        this.doClose();
                        this.system_error = err.toSystemError();
                        return;
                    },
                };

                if (posix.S.ISDIR(stat.mode)) {
                    this.system_error = unsupported_directory_error;
                    this.doClose();
                    return;
                }

                if (stat.size != 0) {
                    this.max_length = @max(@min(@as(SizeType, @intCast(stat.size)), this.max_length), this.offset) - this.offset;
                    if (this.max_length == 0) {
                        this.doClose();
                        return;
                    }

                    if (posix.S.ISREG(stat.mode) and
                        this.max_length > bun.C.preallocate_length and
                        this.max_length != Blob.max_size)
                    {
                        bun.C.preallocate_file(this.destination_fd.cast(), 0, this.max_length) catch {};
                    }
                }

                if (comptime Environment.isLinux) {

                    // Bun.write(Bun.file("a"), Bun.file("b"))
                    if (posix.S.ISREG(stat.mode) and (posix.S.ISREG(this.destination_file_store.mode) or this.destination_file_store.mode == 0)) {
                        if (this.destination_file_store.is_atty orelse false) {
                            this.doCopyFileRange(.copy_file_range, true) catch {};
                        } else {
                            this.doCopyFileRange(.copy_file_range, false) catch {};
                        }

                        this.doClose();
                        return;
                    }

                    // $ bun run foo.js | bun run bar.js
                    if (posix.S.ISFIFO(stat.mode) and posix.S.ISFIFO(this.destination_file_store.mode)) {
                        if (this.destination_file_store.is_atty orelse false) {
                            this.doCopyFileRange(.splice, true) catch {};
                        } else {
                            this.doCopyFileRange(.splice, false) catch {};
                        }

                        this.doClose();
                        return;
                    }

                    if (posix.S.ISREG(stat.mode) or posix.S.ISCHR(stat.mode) or posix.S.ISSOCK(stat.mode)) {
                        if (this.destination_file_store.is_atty orelse false) {
                            this.doCopyFileRange(.sendfile, true) catch {};
                        } else {
                            this.doCopyFileRange(.sendfile, false) catch {};
                        }

                        this.doClose();
                        return;
                    }

                    this.system_error = unsupported_non_regular_file_error;
                    this.doClose();
                    return;
                }

                if (comptime Environment.isMac) {
                    this.doFCopyFile() catch {
                        this.doClose();

                        return;
                    };
                    if (stat.size != 0 and @as(SizeType, @intCast(stat.size)) > this.max_length) {
                        _ = darwin.ftruncate(this.destination_fd.cast(), @as(std.posix.off_t, @intCast(this.max_length)));
                    }

                    this.doClose();
                } else {
                    @compileError("TODO: implement copyfile");
                }
            }
        };
    };

    pub const FileStore = struct {
        pathlike: JSC.Node.PathOrFileDescriptor,
        mime_type: http.MimeType = http.MimeType.other,
        is_atty: ?bool = null,
        mode: bun.Mode = 0,
        seekable: ?bool = null,
        max_size: SizeType = Blob.max_size,
        // milliseconds since ECMAScript epoch
        last_modified: JSC.JSTimeType = JSC.init_timestamp,

        pub fn isSeekable(this: *const FileStore) ?bool {
            if (this.seekable) |seekable| {
                return seekable;
            }

            if (this.mode != 0) {
                return bun.isRegularFile(this.mode);
            }

            return null;
        }

        pub fn init(pathlike: JSC.Node.PathOrFileDescriptor, mime_type: ?http.MimeType) FileStore {
            return .{ .pathlike = pathlike, .mime_type = mime_type orelse http.MimeType.other };
        }
    };

    pub const ByteStore = struct {
        ptr: [*]u8 = undefined,
        len: SizeType = 0,
        cap: SizeType = 0,
        allocator: std.mem.Allocator,

        /// Used by standalone module graph and the File constructor
        stored_name: bun.PathString = bun.PathString.empty,

        pub fn init(bytes: []u8, allocator: std.mem.Allocator) ByteStore {
            return .{
                .ptr = bytes.ptr,
                .len = @as(SizeType, @truncate(bytes.len)),
                .cap = @as(SizeType, @truncate(bytes.len)),
                .allocator = allocator,
            };
        }

        pub fn fromArrayList(list: std.ArrayListUnmanaged(u8), allocator: std.mem.Allocator) !*ByteStore {
            return ByteStore.init(list.items, allocator);
        }

        pub fn slice(this: ByteStore) []u8 {
            return this.ptr[0..this.len];
        }

        pub fn allocatedSlice(this: ByteStore) []u8 {
            return this.ptr[0..this.cap];
        }

        pub fn deinit(this: *ByteStore) void {
            bun.default_allocator.free(this.stored_name.slice());
            this.allocator.free(this.ptr[0..this.cap]);
        }

        pub fn asArrayList(this: ByteStore) std.ArrayListUnmanaged(u8) {
            return this.asArrayListLeak();
        }

        pub fn asArrayListLeak(this: ByteStore) std.ArrayListUnmanaged(u8) {
            return .{
                .items = this.ptr[0..this.len],
                .capacity = this.cap,
            };
        }
    };

    pub fn getStream(
        this: *Blob,
        globalThis: *JSC.JSGlobalObject,
        callframe: *JSC.CallFrame,
    ) callconv(.C) JSC.JSValue {
        const thisValue = callframe.this();
        if (Blob.streamGetCached(thisValue)) |cached| {
            return cached;
        }
        var recommended_chunk_size: SizeType = 0;
        var arguments_ = callframe.arguments(2);
        var arguments = arguments_.ptr[0..arguments_.len];
        if (arguments.len > 0) {
            if (!arguments[0].isNumber() and !arguments[0].isUndefinedOrNull()) {
                globalThis.throwInvalidArguments("chunkSize must be a number", .{});
                return JSValue.jsUndefined();
            }

            recommended_chunk_size = @as(SizeType, @intCast(@max(0, @as(i52, @truncate(arguments[0].toInt64())))));
        }
        const stream = JSC.WebCore.ReadableStream.fromBlob(
            globalThis,
            this,
            recommended_chunk_size,
        );

        if (this.store) |store| {
            switch (store.data) {
                .file => |f| switch (f.pathlike) {
                    .fd => {
                        // in the case we have a file descriptor store, we want to de-duplicate
                        // readable streams. in every other case we want `.stream()` to be it's
                        // own stream.
                        Blob.streamSetCached(thisValue, globalThis, stream);
                    },
                    else => {},
                },
                else => {},
            }
        }

        return stream;
    }

    fn promisified(
        value: JSC.JSValue,
        global: *JSGlobalObject,
    ) JSC.JSValue {
        return JSC.JSPromise.wrap(global, value);
    }

    pub fn getText(
        this: *Blob,
        globalThis: *JSC.JSGlobalObject,
        _: *JSC.CallFrame,
    ) callconv(.C) JSC.JSValue {
        const store = this.store;
        if (store) |st| st.ref();
        defer if (store) |st| st.deref();
        return promisified(this.toString(globalThis, .clone), globalThis);
    }

    pub fn getTextTransfer(
        this: *Blob,
        globalObject: *JSC.JSGlobalObject,
    ) JSC.JSValue {
        const store = this.store;
        if (store) |st| st.ref();
        defer if (store) |st| st.deref();
        return promisified(this.toString(globalObject, .transfer), globalObject);
    }

    pub fn getJSON(
        this: *Blob,
        globalThis: *JSC.JSGlobalObject,
        _: *JSC.CallFrame,
    ) callconv(.C) JSC.JSValue {
        const store = this.store;
        if (store) |st| st.ref();
        defer if (store) |st| st.deref();

        return promisified(this.toJSON(globalThis, .share), globalThis);
    }

    pub fn getArrayBufferTransfer(
        this: *Blob,
        globalThis: *JSC.JSGlobalObject,
    ) JSC.JSValue {
        const store = this.store;
        if (store) |st| st.ref();
        defer if (store) |st| st.deref();

        return promisified(this.toArrayBuffer(globalThis, .transfer), globalThis);
    }

    pub fn getArrayBuffer(
        this: *Blob,
        globalThis: *JSC.JSGlobalObject,
        _: *JSC.CallFrame,
    ) callconv(.C) JSValue {
        const store = this.store;
        if (store) |st| st.ref();
        defer if (store) |st| st.deref();
        return promisified(this.toArrayBuffer(globalThis, .clone), globalThis);
    }

    pub fn getFormData(
        this: *Blob,
        globalThis: *JSC.JSGlobalObject,
        _: *JSC.CallFrame,
    ) callconv(.C) JSValue {
        const store = this.store;
        if (store) |st| st.ref();
        defer if (store) |st| st.deref();

        return promisified(this.toFormData(globalThis, .temporary), globalThis);
    }

    fn getExistsSync(this: *Blob) JSC.JSValue {
        if (this.size == Blob.max_size) {
            this.resolveSize();
        }

        // If there's no store that means it's empty and we just return true
        // it will not error to return an empty Blob
        const store = this.store orelse return JSValue.jsBoolean(true);

        if (store.data == .bytes) {
            // Bytes will never error
            return JSValue.jsBoolean(true);
        }

        // We say regular files and pipes exist.
        // This is mostly meant for "Can we use this in new Response(file)?"
        return JSValue.jsBoolean(bun.isRegularFile(store.data.file.mode) or bun.C.S.ISFIFO(store.data.file.mode));
    }

    // This mostly means 'can it be read?'
    pub fn getExists(
        this: *Blob,
        globalThis: *JSC.JSGlobalObject,
        _: *JSC.CallFrame,
    ) callconv(.C) JSValue {
        return JSC.JSPromise.resolvedPromiseValue(globalThis, this.getExistsSync());
    }

    pub fn getWriter(
        this: *Blob,
        globalThis: *JSC.JSGlobalObject,
        callframe: *JSC.CallFrame,
    ) callconv(.C) JSC.JSValue {
        var arguments_ = callframe.arguments(1);
        var arguments = arguments_.ptr[0..arguments_.len];

        if (!arguments.ptr[0].isEmptyOrUndefinedOrNull() and !arguments.ptr[0].isObject()) {
            globalThis.throwInvalidArguments("options must be an object or undefined", .{});
            return JSValue.jsUndefined();
        }

        var store = this.store orelse {
            globalThis.throwInvalidArguments("Blob is detached", .{});
            return JSValue.jsUndefined();
        };

        if (store.data != .file) {
            globalThis.throwInvalidArguments("Blob is read-only", .{});
            return JSValue.jsUndefined();
        }

        if (Environment.isWindows) {
            const pathlike = store.data.file.pathlike;
            const vm = globalThis.bunVM();
            const fd: bun.FileDescriptor = if (pathlike == .fd) pathlike.fd else brk: {
                var file_path: [bun.MAX_PATH_BYTES]u8 = undefined;
                switch (bun.sys.open(
                    pathlike.path.sliceZ(&file_path),
                    bun.O.WRONLY | bun.O.CREAT | bun.O.NONBLOCK,
                    write_permissions,
                )) {
                    .result => |result| {
                        break :brk result;
                    },
                    .err => |err| {
                        globalThis.throwInvalidArguments("Failed to create FileSink: {}", .{err.getErrno()});
                        return JSValue.jsUndefined();
                    },
                }
                unreachable;
            };

            const is_stdout_or_stderr = brk: {
                if (pathlike != .fd) {
                    break :brk false;
                }

                if (vm.rare_data) |rare| {
                    if (store == rare.stdout_store) {
                        break :brk true;
                    }

                    if (store == rare.stderr_store) {
                        break :brk true;
                    }
                }

                break :brk switch (bun.FDTag.get(fd)) {
                    .stdout, .stderr => true,
                    else => false,
                };
            };
            var sink = JSC.WebCore.FileSink.init(fd, this.globalThis.bunVM().eventLoop());

            if (is_stdout_or_stderr) {
                switch (sink.writer.startSync(fd, false)) {
                    .err => |err| {
                        globalThis.vm().throwError(globalThis, err.toJSC(globalThis));
                        sink.deref();

                        return JSC.JSValue.zero;
                    },
                    else => {},
                }
            } else {
                switch (sink.writer.start(fd, true)) {
                    .err => |err| {
                        globalThis.vm().throwError(globalThis, err.toJSC(globalThis));
                        sink.deref();

                        return JSC.JSValue.zero;
                    },
                    else => {},
                }
            }

            return sink.toJS(globalThis);
        }

        var sink = JSC.WebCore.FileSink.init(bun.invalid_fd, this.globalThis.bunVM().eventLoop());

        const input_path: JSC.WebCore.PathOrFileDescriptor = brk: {
            if (store.data.file.pathlike == .fd) {
                break :brk .{ .fd = store.data.file.pathlike.fd };
            } else {
                break :brk .{
                    .path = ZigString.Slice.fromUTF8NeverFree(
                        store.data.file.pathlike.path.slice(),
                    ).clone(
                        globalThis.allocator(),
                    ) catch unreachable,
                };
            }
        };
        defer input_path.deinit();

        var stream_start: JSC.WebCore.StreamStart = .{
            .FileSink = .{
                .input_path = input_path,
            },
        };

        if (arguments.len > 0 and arguments.ptr[0].isObject()) {
            stream_start = JSC.WebCore.StreamStart.fromJSWithTag(globalThis, arguments[0], .FileSink);
            stream_start.FileSink.input_path = input_path;
        }

        switch (sink.start(stream_start)) {
            .err => |err| {
                globalThis.vm().throwError(globalThis, err.toJSC(globalThis));
                sink.deref();

                return JSC.JSValue.zero;
            },
            else => {},
        }

        return sink.toJS(globalThis);
    }

    /// https://w3c.github.io/FileAPI/#slice-method-algo
    /// The slice() method returns a new Blob object with bytes ranging from the
    /// optional start parameter up to but not including the optional end
    /// parameter, and with a type attribute that is the value of the optional
    /// contentType parameter. It must act as follows:
    pub fn getSlice(
        this: *Blob,
        globalThis: *JSC.JSGlobalObject,
        callframe: *JSC.CallFrame,
    ) callconv(.C) JSC.JSValue {
        var allocator = bun.default_allocator;
        var arguments_ = callframe.arguments(3);
        var args = arguments_.ptr[0..arguments_.len];

        if (this.size == 0) {
            const empty = Blob.initEmpty(globalThis);
            var ptr = bun.new(Blob, empty);
            ptr.allocator = allocator;
            return ptr.toJS(globalThis);
        }

        // If the optional start parameter is not used as a parameter when making this call, let relativeStart be 0.
        var relativeStart: i64 = 0;

        // If the optional end parameter is not used as a parameter when making this call, let relativeEnd be size.
        var relativeEnd: i64 = @as(i64, @intCast(this.size));

        if (args.ptr[0].isString()) {
            args.ptr[2] = args.ptr[0];
            args.ptr[1] = .zero;
            args.ptr[0] = .zero;
            args.len = 3;
        } else if (args.ptr[1].isString()) {
            args.ptr[2] = args.ptr[1];
            args.ptr[1] = .zero;
            args.len = 3;
        }

        var args_iter = JSC.Node.ArgumentsSlice.init(globalThis.bunVM(), args);
        if (args_iter.nextEat()) |start_| {
            if (start_.isNumber()) {
                const start = start_.toInt64();
                if (start < 0) {
                    // If the optional start parameter is negative, let relativeStart be start + size.
                    relativeStart = @as(i64, @intCast(@max(start +% @as(i64, @intCast(this.size)), 0)));
                } else {
                    // Otherwise, let relativeStart be start.
                    relativeStart = @min(@as(i64, @intCast(start)), @as(i64, @intCast(this.size)));
                }
            }
        }

        if (args_iter.nextEat()) |end_| {
            if (end_.isNumber()) {
                const end = end_.toInt64();
                // If end is negative, let relativeEnd be max((size + end), 0).
                if (end < 0) {
                    // If the optional start parameter is negative, let relativeStart be start + size.
                    relativeEnd = @as(i64, @intCast(@max(end +% @as(i64, @intCast(this.size)), 0)));
                } else {
                    // Otherwise, let relativeStart be start.
                    relativeEnd = @min(@as(i64, @intCast(end)), @as(i64, @intCast(this.size)));
                }
            }
        }

        var content_type: string = "";
        var content_type_was_allocated = false;
        if (args_iter.nextEat()) |content_type_| {
            inner: {
                if (content_type_.isString()) {
                    var zig_str = content_type_.getZigString(globalThis);
                    var slicer = zig_str.toSlice(bun.default_allocator);
                    defer slicer.deinit();
                    const slice = slicer.slice();
                    if (!strings.isAllASCII(slice)) {
                        break :inner;
                    }

                    if (globalThis.bunVM().mimeType(slice)) |mime| {
                        content_type = mime.value;
                        break :inner;
                    }

                    content_type_was_allocated = slice.len > 0;
                    const content_type_buf = allocator.alloc(u8, slice.len) catch unreachable;
                    content_type = strings.copyLowercase(slice, content_type_buf);
                }
            }
        }

        const offset = this.offset +| @as(SizeType, @intCast(relativeStart));
        const len = @as(SizeType, @intCast(@max(relativeEnd -| relativeStart, 0)));

        // This copies over the is_all_ascii flag
        // which is okay because this will only be a <= slice
        var blob = this.dupe();
        blob.offset = offset;
        blob.size = len;

        // infer the content type if it was not specified
        if (content_type.len == 0 and this.content_type.len > 0 and !this.content_type_allocated)
            content_type = this.content_type;

        blob.content_type = content_type;
        blob.content_type_allocated = content_type_was_allocated;
        blob.content_type_was_set = this.content_type_was_set or content_type_was_allocated;

        var blob_ = bun.new(Blob, blob);
        blob_.allocator = allocator;
        return blob_.toJS(globalThis);
    }

    pub fn getMimeType(this: *const Blob) ?bun.http.MimeType {
        if (this.store) |store| {
            return store.mime_type;
        }

        return null;
    }

    pub fn getType(
        this: *Blob,
        globalThis: *JSC.JSGlobalObject,
    ) callconv(.C) JSValue {
        if (this.content_type.len > 0) {
            if (this.content_type_allocated) {
                return ZigString.init(this.content_type).toValueGC(globalThis);
            }
            return ZigString.init(this.content_type).toValueGC(globalThis);
        }

        if (this.store) |store| {
            return ZigString.init(store.mime_type.value).toValueGC(globalThis);
        }

        return ZigString.Empty.toValue(globalThis);
    }

    // TODO: Move this to a separate `File` object or BunFile
    pub fn getName(
        this: *Blob,
        globalThis: *JSC.JSGlobalObject,
    ) callconv(.C) JSValue {
        if (this.getFileName()) |path| {
            var str = bun.String.createUTF8(path);
            return str.toJS(globalThis);
        }

        return JSValue.undefined;
    }

    pub fn getFileName(
        this: *const Blob,
    ) ?[]const u8 {
        if (this.store) |store| {
            if (store.data == .file) {
                if (store.data.file.pathlike == .path) {
                    return store.data.file.pathlike.path.slice();
                }

                // we shouldn't return Number here.
            } else if (store.data == .bytes) {
                if (store.data.bytes.stored_name.slice().len > 0)
                    return store.data.bytes.stored_name.slice();
            }
        }

        return null;
    }

    // TODO: Move this to a separate `File` object or BunFile
    pub fn getLastModified(
        this: *Blob,
        _: *JSC.JSGlobalObject,
    ) callconv(.C) JSValue {
        if (this.store) |store| {
            if (store.data == .file) {
                // last_modified can be already set during read.
                if (store.data.file.last_modified == JSC.init_timestamp) {
                    resolveFileStat(store);
                }
                return JSValue.jsNumber(store.data.file.last_modified);
            }
        }

        if (this.is_jsdom_file) {
            return JSValue.jsNumber(this.last_modified);
        }

        return JSValue.jsNumber(JSC.init_timestamp);
    }

    pub fn getSizeForBindings(this: *Blob) u64 {
        if (this.size == Blob.max_size) {
            this.resolveSize();
        }

        // If the file doesn't exist or is not seekable
        // signal that the size is unknown.
        if (this.store != null and this.store.?.data == .file and
            !(this.store.?.data.file.seekable orelse false))
        {
            return std.math.maxInt(u64);
        }

        if (this.size == Blob.max_size)
            return std.math.maxInt(u64);

        return this.size;
    }

    export fn Bun__Blob__getSizeForBindings(this: *Blob) callconv(.C) u64 {
        return this.getSizeForBindings();
    }

    comptime {
        if (!JSC.is_bindgen) {
            _ = Bun__Blob__getSizeForBindings;
        }
    }

    pub fn getSize(this: *Blob, _: *JSC.JSGlobalObject) callconv(.C) JSValue {
        if (this.size == Blob.max_size) {
            this.resolveSize();
            if (this.size == Blob.max_size and this.store != null) {
                return JSC.jsNumber(std.math.inf(f64));
            } else if (this.size == 0 and this.store != null) {
                if (this.store.?.data == .file and
                    (this.store.?.data.file.seekable orelse true) == false and
                    this.store.?.data.file.max_size == Blob.max_size)
                {
                    return JSC.jsNumber(std.math.inf(f64));
                }
            }
        }

        return JSValue.jsNumber(this.size);
    }

    pub fn resolveSize(this: *Blob) void {
        if (this.store) |store| {
            if (store.data == .bytes) {
                const offset = this.offset;
                const store_size = store.size();
                if (store_size != Blob.max_size) {
                    this.offset = @min(store_size, offset);
                    this.size = store_size - offset;
                }

                return;
            } else if (store.data == .file) {
                if (store.data.file.seekable == null) {
                    resolveFileStat(store);
                }

                if (store.data.file.seekable != null and store.data.file.max_size != Blob.max_size) {
                    const store_size = store.data.file.max_size;
                    const offset = this.offset;

                    this.offset = @min(store_size, offset);
                    this.size = store_size -| offset;
                    return;
                }
            }

            this.size = 0;
        } else {
            this.size = 0;
        }
    }

    /// resolve file stat like size, last_modified
    fn resolveFileStat(store: *Store) void {
        if (store.data.file.pathlike == .path) {
            var buffer: [bun.MAX_PATH_BYTES]u8 = undefined;
            switch (bun.sys.stat(store.data.file.pathlike.path.sliceZ(&buffer))) {
                .result => |stat| {
                    store.data.file.max_size = if (bun.isRegularFile(stat.mode) or stat.size > 0)
                        @truncate(@as(u64, @intCast(@max(stat.size, 0))))
                    else
                        Blob.max_size;
                    store.data.file.mode = @intCast(stat.mode);
                    store.data.file.seekable = bun.isRegularFile(stat.mode);
                    store.data.file.last_modified = JSC.toJSTime(stat.mtime().tv_sec, stat.mtime().tv_nsec);
                },
                // the file may not exist yet. Thats's okay.
                else => {},
            }
        } else if (store.data.file.pathlike == .fd) {
            switch (bun.sys.fstat(store.data.file.pathlike.fd)) {
                .result => |stat| {
                    store.data.file.max_size = if (bun.isRegularFile(stat.mode) or stat.size > 0)
                        @as(SizeType, @truncate(@as(u64, @intCast(@max(stat.size, 0)))))
                    else
                        Blob.max_size;
                    store.data.file.mode = @intCast(stat.mode);
                    store.data.file.seekable = bun.isRegularFile(stat.mode);
                    store.data.file.last_modified = JSC.toJSTime(stat.mtime().tv_sec, stat.mtime().tv_nsec);
                },
                // the file may not exist yet. Thats's okay.
                else => {},
            }
        }
    }

    pub fn constructor(
        globalThis: *JSC.JSGlobalObject,
        callframe: *JSC.CallFrame,
    ) callconv(.C) ?*Blob {
        var allocator = bun.default_allocator;
        var blob: Blob = undefined;
        var arguments = callframe.arguments(2);
        const args = arguments.slice();

        switch (args.len) {
            0 => {
                const empty: []u8 = &[_]u8{};
                blob = Blob.init(empty, allocator, globalThis);
            },
            else => {
                blob = get(globalThis, args[0], false, true) catch |err| {
                    if (err == error.InvalidArguments) {
                        globalThis.throwInvalidArguments("new Blob() expects an Array", .{});
                        return null;
                    }
                    globalThis.throw("out of memory", .{});
                    return null;
                };

                if (args.len > 1) {
                    const options = args[1];
                    if (options.isObject()) {
                        // type, the ASCII-encoded string in lower case
                        // representing the media type of the Blob.
                        // Normative conditions for this member are provided
                        // in the § 3.1 Constructors.
                        if (options.get(globalThis, "type")) |content_type| {
                            inner: {
                                if (content_type.isString()) {
                                    var content_type_str = content_type.toSlice(globalThis, bun.default_allocator);
                                    defer content_type_str.deinit();
                                    const slice = content_type_str.slice();
                                    if (!strings.isAllASCII(slice)) {
                                        break :inner;
                                    }
                                    blob.content_type_was_set = true;

                                    if (globalThis.bunVM().mimeType(slice)) |mime| {
                                        blob.content_type = mime.value;
                                        break :inner;
                                    }
                                    const content_type_buf = allocator.alloc(u8, slice.len) catch unreachable;
                                    blob.content_type = strings.copyLowercase(slice, content_type_buf);
                                    blob.content_type_allocated = true;
                                }
                            }
                        }
                    }
                }

                if (blob.content_type.len == 0) {
                    blob.content_type = "";
                    blob.content_type_was_set = false;
                }
            },
        }

        blob.calculateEstimatedByteSize();

        var blob_ = bun.new(Blob, blob);
        blob_.allocator = allocator;
        return blob_;
    }

    pub fn finalize(this: *Blob) callconv(.C) void {
        this.deinit();
    }

    pub fn initWithAllASCII(bytes: []u8, allocator: std.mem.Allocator, globalThis: *JSGlobalObject, is_all_ascii: bool) Blob {
        // avoid allocating a Blob.Store if the buffer is actually empty
        var store: ?*Blob.Store = null;
        if (bytes.len > 0) {
            store = Blob.Store.init(bytes, allocator) catch unreachable;
            store.?.is_all_ascii = is_all_ascii;
        }
        return Blob{
            .size = @as(SizeType, @truncate(bytes.len)),
            .store = store,
            .allocator = null,
            .content_type = "",
            .globalThis = globalThis,
            .is_all_ascii = is_all_ascii,
        };
    }

    pub fn init(bytes: []u8, allocator: std.mem.Allocator, globalThis: *JSGlobalObject) Blob {
        return Blob{
            .size = @as(SizeType, @truncate(bytes.len)),
            .store = if (bytes.len > 0)
                Blob.Store.init(bytes, allocator) catch unreachable
            else
                null,
            .allocator = null,
            .content_type = "",
            .globalThis = globalThis,
        };
    }

    pub fn createWithBytesAndAllocator(
        bytes: []u8,
        allocator: std.mem.Allocator,
        globalThis: *JSGlobalObject,
        was_string: bool,
    ) Blob {
        return Blob{
            .size = @as(SizeType, @truncate(bytes.len)),
            .store = if (bytes.len > 0)
                Blob.Store.init(bytes, allocator) catch unreachable
            else
                null,
            .allocator = null,
            .content_type = if (was_string) MimeType.text.value else "",
            .globalThis = globalThis,
        };
    }

    pub fn tryCreate(
        bytes_: []const u8,
        allocator_: std.mem.Allocator,
        globalThis: *JSGlobalObject,
        was_string: bool,
    ) !Blob {
        if (comptime Environment.isLinux) {
            if (bun.linux.memfd_allocator.shouldUse(bytes_)) {
                switch (bun.linux.memfd_allocator.create(bytes_)) {
                    .err => {},
                    .result => |result| {
                        const store = bun.new(
                            Store,
                            Store{
                                .data = .{
                                    .bytes = result,
                                },
                                .allocator = bun.default_allocator,
                                .ref_count = 1,
                            },
                        );
                        var blob = initWithStore(store, globalThis);
                        if (was_string and blob.content_type.len == 0) {
                            blob.content_type = MimeType.text.value;
                        }

                        return blob;
                    },
                }
            }
        }

        return createWithBytesAndAllocator(try allocator_.dupe(u8, bytes_), allocator_, globalThis, was_string);
    }

    pub fn create(
        bytes_: []const u8,
        allocator_: std.mem.Allocator,
        globalThis: *JSGlobalObject,
        was_string: bool,
    ) Blob {
        return tryCreate(bytes_, allocator_, globalThis, was_string) catch bun.outOfMemory();
    }

    pub fn initWithStore(store: *Blob.Store, globalThis: *JSGlobalObject) Blob {
        return Blob{
            .size = store.size(),
            .store = store,
            .allocator = null,
            .content_type = if (store.data == .file)
                store.data.file.mime_type.value
            else
                "",
            .globalThis = globalThis,
        };
    }

    pub fn initEmpty(globalThis: *JSGlobalObject) Blob {
        return Blob{
            .size = 0,
            .store = null,
            .allocator = null,
            .content_type = "",
            .globalThis = globalThis,
        };
    }

    // Transferring doesn't change the reference count
    // It is a move
    inline fn transfer(this: *Blob) void {
        this.store = null;
    }

    pub fn detach(this: *Blob) void {
        if (this.store != null) this.store.?.deref();
        this.store = null;
    }

    /// This does not duplicate
    /// This creates a new view
    /// and increment the reference count
    pub fn dupe(this: *const Blob) Blob {
        return this.dupeWithContentType(false);
    }

    pub fn dupeWithContentType(this: *const Blob, include_content_type: bool) Blob {
        if (this.store != null) this.store.?.ref();
        var duped = this.*;
        if (duped.content_type_allocated and duped.allocator != null and !include_content_type) {

            // for now, we just want to avoid a use-after-free here
            if (JSC.VirtualMachine.get().mimeType(duped.content_type)) |mime| {
                duped.content_type = mime.value;
            } else {
                // TODO: fix this
                // this is a bug.
                // it means whenever
                duped.content_type = "";
            }

            duped.content_type_allocated = false;
            duped.content_type_was_set = false;
            if (this.content_type_was_set) {
                duped.content_type_was_set = duped.content_type.len > 0;
            }
        } else if (duped.content_type_allocated and duped.allocator != null and include_content_type) {
            duped.content_type = bun.default_allocator.dupe(u8, this.content_type) catch @panic("Out of memory");
        }

        duped.allocator = null;
        return duped;
    }

    pub fn toJS(this: *Blob, globalObject: *JSC.JSGlobalObject) JSC.JSValue {
        // if (comptime Environment.allow_assert) {
        //     assert(this.allocator != null);
        // }

        this.calculateEstimatedByteSize();
        return Blob.toJSUnchecked(globalObject, this);
    }

    pub fn deinit(this: *Blob) void {
        this.detach();

        if (this.allocator) |alloc| {
            this.allocator = null;
            bun.destroyWithAlloc(alloc, this);
        }
    }

    pub fn sharedView(this: *const Blob) []const u8 {
        if (this.size == 0 or this.store == null) return "";
        var slice_ = this.store.?.sharedView();
        if (slice_.len == 0) return "";
        slice_ = slice_[this.offset..];

        return slice_[0..@min(slice_.len, @as(usize, this.size))];
    }

    pub const Lifetime = JSC.WebCore.Lifetime;
    pub fn setIsASCIIFlag(this: *Blob, is_all_ascii: bool) void {
        this.is_all_ascii = is_all_ascii;
        // if this Blob represents the entire binary data
        // which will be pretty common
        // we can update the store's is_all_ascii flag
        // and any other Blob that points to the same store
        // can skip checking the encoding
        if (this.size > 0 and this.offset == 0 and this.store.?.data == .bytes) {
            this.store.?.is_all_ascii = is_all_ascii;
        }
    }

    pub fn needsToReadFile(this: *const Blob) bool {
        return this.store != null and this.store.?.data == .file;
    }

    pub fn toStringWithBytes(this: *Blob, global: *JSGlobalObject, raw_bytes: []const u8, comptime lifetime: Lifetime) JSValue {
        const bom, const buf = strings.BOM.detectAndSplit(raw_bytes);

        if (buf.len == 0) {
            return ZigString.Empty.toValue(global);
        }

        if (bom == .utf16_le) {
            var out = bun.String.createUTF16(bun.reinterpretSlice(u16, buf));
            defer out.deref();
            return out.toJS(global);
        }

        // null == unknown
        // false == can't be
        const could_be_all_ascii = this.is_all_ascii orelse this.store.?.is_all_ascii;

        if (could_be_all_ascii == null or !could_be_all_ascii.?) {
            // if toUTF16Alloc returns null, it means there are no non-ASCII characters
            // instead of erroring, invalid characters will become a U+FFFD replacement character
            if (strings.toUTF16Alloc(bun.default_allocator, buf, false, false) catch {
                global.throwOutOfMemory();
                return .zero;
            }) |external| {
                if (lifetime != .temporary)
                    this.setIsASCIIFlag(false);

                if (lifetime == .transfer) {
                    this.detach();
                }

                if (lifetime == .temporary) {
                    bun.default_allocator.free(raw_bytes);
                }

                return ZigString.toExternalU16(external.ptr, external.len, global);
            }

            if (lifetime != .temporary) this.setIsASCIIFlag(true);
        }

        switch (comptime lifetime) {
            // strings are immutable
            // we don't need to clone
            .clone => {
                this.store.?.ref();
                // we don't need to worry about UTF-8 BOM in this case because the store owns the memory.
                return ZigString.init(buf).external(global, this.store.?, Store.external);
            },
            .transfer => {
                const store = this.store.?;
                assert(store.data == .bytes);
                this.transfer();
                // we don't need to worry about UTF-8 BOM in this case because the store owns the memory.
                return ZigString.init(buf).external(global, store, Store.external);
            },
            // strings are immutable
            // sharing isn't really a thing
            .share => {
                this.store.?.ref();
                // we don't need to worry about UTF-8 BOM in this case because the store owns the memory.s
                return ZigString.init(buf).external(global, this.store.?, Store.external);
            },
            .temporary => {
                // if there was a UTF-8 BOM, we need to clone the buffer because
                // external doesn't support this case here yet.
                if (buf.len != raw_bytes.len) {
                    var out = bun.String.createLatin1(buf);
                    defer {
                        bun.default_allocator.free(raw_bytes);
                        out.deref();
                    }

                    return out.toJS(global);
                }

                return ZigString.init(buf).toExternalValue(global);
            },
        }
    }

    pub fn toString(this: *Blob, global: *JSGlobalObject, comptime lifetime: Lifetime) JSValue {
        if (this.needsToReadFile()) {
            return this.doReadFile(toStringWithBytes, global);
        }

        const view_: []u8 =
            @constCast(this.sharedView());

        if (view_.len == 0)
            return ZigString.Empty.toValue(global);

        return toStringWithBytes(this, global, view_, lifetime);
    }

    pub fn toJSON(this: *Blob, global: *JSGlobalObject, comptime lifetime: Lifetime) JSValue {
        if (this.needsToReadFile()) {
            return this.doReadFile(toJSONWithBytes, global);
        }

        const view_ = this.sharedView();

        return toJSONWithBytes(this, global, view_, lifetime);
    }

    pub fn toJSONWithBytes(this: *Blob, global: *JSGlobalObject, raw_bytes: []const u8, comptime lifetime: Lifetime) JSValue {
        const bom, const buf = strings.BOM.detectAndSplit(raw_bytes);
        if (buf.len == 0) return global.createSyntaxErrorInstance("Unexpected end of JSON input", .{});

        if (bom == .utf16_le) {
            var out = bun.String.createUTF16(bun.reinterpretSlice(u16, buf));
            defer out.deref();
            return out.toJSByParseJSON(global);
        }
        // null == unknown
        // false == can't be
        const could_be_all_ascii = this.is_all_ascii orelse this.store.?.is_all_ascii;
        defer if (comptime lifetime == .temporary) bun.default_allocator.free(@constCast(buf));

        if (could_be_all_ascii == null or !could_be_all_ascii.?) {
            var stack_fallback = std.heap.stackFallback(4096, bun.default_allocator);
            const allocator = stack_fallback.get();
            // if toUTF16Alloc returns null, it means there are no non-ASCII characters
            if (strings.toUTF16Alloc(allocator, buf, false, false) catch null) |external| {
                if (comptime lifetime != .temporary) this.setIsASCIIFlag(false);
                const result = ZigString.init16(external).toJSONObject(global);
                allocator.free(external);
                return result;
            }

            if (comptime lifetime != .temporary) this.setIsASCIIFlag(true);
        }

        return ZigString.init(buf).toJSONObject(global);
    }

    pub fn toFormDataWithBytes(this: *Blob, global: *JSGlobalObject, buf: []u8, comptime _: Lifetime) JSValue {
        var encoder = this.getFormDataEncoding() orelse return {
            return ZigString.init("Invalid encoding").toErrorInstance(global);
        };
        defer encoder.deinit();

        return bun.FormData.toJS(global, buf, encoder.encoding) catch |err|
            global.createErrorInstance("FormData encoding failed: {s}", .{@errorName(err)});
    }

    pub fn toArrayBufferWithBytes(this: *Blob, global: *JSGlobalObject, buf: []u8, comptime lifetime: Lifetime) JSValue {
        switch (comptime lifetime) {
            .clone => {
                if (comptime Environment.isLinux) {
                    // If we can use a copy-on-write clone of the buffer, do so.
                    if (this.store) |store| {
                        if (store.data == .bytes) {
                            const allocated_slice = store.data.bytes.allocatedSlice();
                            if (bun.isSliceInBuffer(buf, allocated_slice)) {
                                if (bun.linux.memfd_allocator.from(store.data.bytes.allocator)) |allocator| {
                                    allocator.ref();
                                    defer allocator.deref();

                                    const byteOffset = @as(usize, @intFromPtr(buf.ptr)) -| @as(usize, @intFromPtr(allocated_slice.ptr));
                                    const byteLength = buf.len;

                                    const result = JSC.ArrayBuffer.toArrayBufferFromSharedMemfd(
                                        allocator.fd.cast(),
                                        global,
                                        byteOffset,
                                        byteLength,
                                        allocated_slice.len,
                                    );
                                    bloblog("toArrayBuffer COW clone({d}, {d}) = {d}", .{ byteOffset, byteLength, @intFromBool(result != .zero) });

                                    if (result != .zero) {
                                        return result;
                                    }
                                }
                            }
                        }
                    }
                }
                return JSC.ArrayBuffer.create(global, buf, .ArrayBuffer);
            },
            .share => {
                this.store.?.ref();
                return JSC.ArrayBuffer.fromBytes(buf, .ArrayBuffer).toJSWithContext(
                    global,
                    this.store.?,
                    JSC.BlobArrayBuffer_deallocator,
                    null,
                );
            },
            .transfer => {
                const store = this.store.?;
                this.transfer();
                return JSC.ArrayBuffer.fromBytes(buf, .ArrayBuffer).toJSWithContext(
                    global,
                    store,
                    JSC.BlobArrayBuffer_deallocator,
                    null,
                );
            },
            .temporary => {
                return JSC.ArrayBuffer.fromBytes(buf, .ArrayBuffer).toJS(
                    global,
                    null,
                );
            },
        }
    }

    pub fn toArrayBuffer(this: *Blob, global: *JSGlobalObject, comptime lifetime: Lifetime) JSValue {
        bloblog("toArrayBuffer", .{});
        if (this.needsToReadFile()) {
            return this.doReadFile(toArrayBufferWithBytes, global);
        }

        const view_ = this.sharedView();
        if (view_.len == 0)
            return JSC.ArrayBuffer.create(global, "", .ArrayBuffer);

        return toArrayBufferWithBytes(this, global, @constCast(view_), lifetime);
    }

    pub fn toFormData(this: *Blob, global: *JSGlobalObject, comptime lifetime: Lifetime) JSValue {
        if (this.needsToReadFile()) {
            return this.doReadFile(toFormDataWithBytes, global);
        }

        const view_ = this.sharedView();

        if (view_.len == 0)
            return JSC.DOMFormData.create(global);

        return toFormDataWithBytes(this, global, @constCast(view_), lifetime);
    }

    pub inline fn get(
        global: *JSGlobalObject,
        arg: JSValue,
        comptime move: bool,
        comptime require_array: bool,
    ) anyerror!Blob {
        return fromJSMovable(global, arg, move, require_array);
    }

    pub inline fn fromJSMove(global: *JSGlobalObject, arg: JSValue) anyerror!Blob {
        return fromJSWithoutDeferGC(global, arg, true, false);
    }

    pub inline fn fromJSClone(global: *JSGlobalObject, arg: JSValue) anyerror!Blob {
        return fromJSWithoutDeferGC(global, arg, false, true);
    }

    pub inline fn fromJSCloneOptionalArray(global: *JSGlobalObject, arg: JSValue) anyerror!Blob {
        return fromJSWithoutDeferGC(global, arg, false, false);
    }

    fn fromJSMovable(
        global: *JSGlobalObject,
        arg: JSValue,
        comptime move: bool,
        comptime require_array: bool,
    ) anyerror!Blob {
        const FromJSFunction = if (comptime move and !require_array)
            fromJSMove
        else if (!require_array)
            fromJSCloneOptionalArray
        else
            fromJSClone;

        return FromJSFunction(global, arg);
    }

    fn fromJSWithoutDeferGC(
        global: *JSGlobalObject,
        arg: JSValue,
        comptime move: bool,
        comptime require_array: bool,
    ) anyerror!Blob {
        var current = arg;
        if (current.isUndefinedOrNull()) {
            return Blob{ .globalThis = global };
        }

        var top_value = current;
        var might_only_be_one_thing = false;
        arg.ensureStillAlive();
        defer arg.ensureStillAlive();
        switch (current.jsTypeLoose()) {
            .Array, .DerivedArray => {
                var top_iter = JSC.JSArrayIterator.init(current, global);
                might_only_be_one_thing = top_iter.len == 1;
                if (top_iter.len == 0) {
                    return Blob{ .globalThis = global };
                }
                if (might_only_be_one_thing) {
                    top_value = top_iter.next().?;
                }
            },
            else => {
                might_only_be_one_thing = true;
                if (require_array) {
                    return error.InvalidArguments;
                }
            },
        }

        if (might_only_be_one_thing or !move) {

            // Fast path: one item, we don't need to join
            switch (top_value.jsTypeLoose()) {
                .Cell,
                .NumberObject,
                JSC.JSValue.JSType.String,
                JSC.JSValue.JSType.StringObject,
                JSC.JSValue.JSType.DerivedStringObject,
                => {
                    var sliced = top_value.toSlice(global, bun.default_allocator);
                    const is_all_ascii = !sliced.isAllocated();
                    if (!sliced.isAllocated() and sliced.len > 0) {
                        sliced.ptr = @as([*]const u8, @ptrCast((try bun.default_allocator.dupe(u8, sliced.slice())).ptr));
                        sliced.allocator = NullableAllocator.init(bun.default_allocator);
                    }

                    return Blob.initWithAllASCII(@constCast(sliced.slice()), bun.default_allocator, global, is_all_ascii);
                },

                JSC.JSValue.JSType.ArrayBuffer,
                JSC.JSValue.JSType.Int8Array,
                JSC.JSValue.JSType.Uint8Array,
                JSC.JSValue.JSType.Uint8ClampedArray,
                JSC.JSValue.JSType.Int16Array,
                JSC.JSValue.JSType.Uint16Array,
                JSC.JSValue.JSType.Int32Array,
                JSC.JSValue.JSType.Uint32Array,
                JSC.JSValue.JSType.Float32Array,
                JSC.JSValue.JSType.Float64Array,
                JSC.JSValue.JSType.BigInt64Array,
                JSC.JSValue.JSType.BigUint64Array,
                JSC.JSValue.JSType.DataView,
                => {
                    return try Blob.tryCreate(top_value.asArrayBuffer(global).?.byteSlice(), bun.default_allocator, global, false);
                },

                .DOMWrapper => {
                    if (top_value.as(Blob)) |blob| {
                        if (comptime move) {
                            var _blob = blob.*;
                            _blob.allocator = null;
                            blob.transfer();
                            return _blob;
                        } else {
                            return blob.dupe();
                        }
                    } else if (top_value.as(JSC.API.BuildArtifact)) |build| {
                        if (comptime move) {
                            // I don't think this case should happen?
                            var blob = build.blob;
                            blob.transfer();
                            return blob;
                        } else {
                            return build.blob.dupe();
                        }
                    } else if (current.toSliceClone(global)) |sliced| {
                        if (sliced.allocator.get()) |allocator| {
                            return Blob.initWithAllASCII(@constCast(sliced.slice()), allocator, global, false);
                        }
                    }
                },

                else => {},
            }
        }

        var stack_allocator = std.heap.stackFallback(1024, bun.default_allocator);
        const stack_mem_all = stack_allocator.get();
        var stack: std.ArrayList(JSValue) = std.ArrayList(JSValue).init(stack_mem_all);
        var joiner = StringJoiner{ .use_pool = false, .node_allocator = stack_mem_all };
        var could_have_non_ascii = false;

        defer if (stack_allocator.fixed_buffer_allocator.end_index >= 1024) stack.deinit();

        while (true) {
            switch (current.jsTypeLoose()) {
                .NumberObject,
                JSC.JSValue.JSType.String,
                JSC.JSValue.JSType.StringObject,
                JSC.JSValue.JSType.DerivedStringObject,
                => {
                    var sliced = current.toSlice(global, bun.default_allocator);
                    const allocator = sliced.allocator.get();
                    could_have_non_ascii = could_have_non_ascii or allocator != null;
                    joiner.append(
                        sliced.slice(),
                        0,
                        allocator,
                    );
                },

                .Array, .DerivedArray => {
                    var iter = JSC.JSArrayIterator.init(current, global);
                    try stack.ensureUnusedCapacity(iter.len);
                    var any_arrays = false;
                    while (iter.next()) |item| {
                        if (item.isUndefinedOrNull()) continue;

                        // When it's a string or ArrayBuffer inside an array, we can avoid the extra push/pop
                        // we only really want this for nested arrays
                        // However, we must preserve the order
                        // That means if there are any arrays
                        // we have to restart the loop
                        if (!any_arrays) {
                            switch (item.jsTypeLoose()) {
                                .NumberObject,
                                .Cell,
                                JSC.JSValue.JSType.String,
                                JSC.JSValue.JSType.StringObject,
                                JSC.JSValue.JSType.DerivedStringObject,
                                => {
                                    var sliced = item.toSlice(global, bun.default_allocator);
                                    const allocator = sliced.allocator.get();
                                    could_have_non_ascii = could_have_non_ascii or allocator != null;
                                    joiner.append(
                                        sliced.slice(),
                                        0,
                                        allocator,
                                    );
                                    continue;
                                },
                                JSC.JSValue.JSType.ArrayBuffer,
                                JSC.JSValue.JSType.Int8Array,
                                JSC.JSValue.JSType.Uint8Array,
                                JSC.JSValue.JSType.Uint8ClampedArray,
                                JSC.JSValue.JSType.Int16Array,
                                JSC.JSValue.JSType.Uint16Array,
                                JSC.JSValue.JSType.Int32Array,
                                JSC.JSValue.JSType.Uint32Array,
                                JSC.JSValue.JSType.Float32Array,
                                JSC.JSValue.JSType.Float64Array,
                                JSC.JSValue.JSType.BigInt64Array,
                                JSC.JSValue.JSType.BigUint64Array,
                                JSC.JSValue.JSType.DataView,
                                => {
                                    could_have_non_ascii = true;
                                    var buf = item.asArrayBuffer(global).?;
                                    joiner.append(buf.byteSlice(), 0, null);
                                    continue;
                                },
                                .Array, .DerivedArray => {
                                    any_arrays = true;
                                    could_have_non_ascii = true;
                                    break;
                                },

                                .DOMWrapper => {
                                    if (item.as(Blob)) |blob| {
                                        could_have_non_ascii = could_have_non_ascii or !(blob.is_all_ascii orelse false);
                                        joiner.append(blob.sharedView(), 0, null);
                                        continue;
                                    } else if (current.toSliceClone(global)) |sliced| {
                                        const allocator = sliced.allocator.get();
                                        could_have_non_ascii = could_have_non_ascii or allocator != null;
                                        joiner.append(
                                            sliced.slice(),
                                            0,
                                            allocator,
                                        );
                                    }
                                },
                                else => {},
                            }
                        }

                        stack.appendAssumeCapacity(item);
                    }
                },

                .DOMWrapper => {
                    if (current.as(Blob)) |blob| {
                        could_have_non_ascii = could_have_non_ascii or !(blob.is_all_ascii orelse false);
                        joiner.append(blob.sharedView(), 0, null);
                    } else if (current.toSliceClone(global)) |sliced| {
                        const allocator = sliced.allocator.get();
                        could_have_non_ascii = could_have_non_ascii or allocator != null;
                        joiner.append(
                            sliced.slice(),
                            0,
                            allocator,
                        );
                    }
                },

                JSC.JSValue.JSType.ArrayBuffer,
                JSC.JSValue.JSType.Int8Array,
                JSC.JSValue.JSType.Uint8Array,
                JSC.JSValue.JSType.Uint8ClampedArray,
                JSC.JSValue.JSType.Int16Array,
                JSC.JSValue.JSType.Uint16Array,
                JSC.JSValue.JSType.Int32Array,
                JSC.JSValue.JSType.Uint32Array,
                JSC.JSValue.JSType.Float32Array,
                JSC.JSValue.JSType.Float64Array,
                JSC.JSValue.JSType.BigInt64Array,
                JSC.JSValue.JSType.BigUint64Array,
                JSC.JSValue.JSType.DataView,
                => {
                    var buf = current.asArrayBuffer(global).?;
                    joiner.append(buf.slice(), 0, null);
                    could_have_non_ascii = true;
                },

                else => {
                    var sliced = current.toSlice(global, bun.default_allocator);
                    const allocator = sliced.allocator.get();
                    could_have_non_ascii = could_have_non_ascii or allocator != null;
                    joiner.append(
                        sliced.slice(),
                        0,
                        allocator,
                    );
                },
            }
            current = stack.popOrNull() orelse break;
        }

        const joined = try joiner.done(bun.default_allocator);

        if (!could_have_non_ascii) {
            return Blob.initWithAllASCII(joined, bun.default_allocator, global, true);
        }
        return Blob.init(joined, bun.default_allocator, global);
    }
};

pub const AnyBlob = union(enum) {
    Blob: Blob,
    // InlineBlob: InlineBlob,
    InternalBlob: InternalBlob,
    WTFStringImpl: bun.WTF.StringImpl,

    pub fn getFileName(this: *const AnyBlob) ?[]const u8 {
        return switch (this.*) {
            .Blob => this.Blob.getFileName(),
            .WTFStringImpl => null,
            .InternalBlob => null,
        };
    }

    pub inline fn fastSize(this: *const AnyBlob) Blob.SizeType {
        return switch (this.*) {
            .Blob => this.Blob.size,
            .WTFStringImpl => @as(Blob.SizeType, @truncate(this.WTFStringImpl.byteLength())),
            else => @as(Blob.SizeType, @truncate(this.slice().len)),
        };
    }

    pub fn hasContentTypeFromUser(this: AnyBlob) bool {
        return switch (this) {
            .Blob => this.Blob.hasContentTypeFromUser(),
            .WTFStringImpl => false,
            .InternalBlob => false,
        };
    }

    pub fn toJSON(this: *AnyBlob, global: *JSGlobalObject, comptime lifetime: JSC.WebCore.Lifetime) JSValue {
        switch (this.*) {
            .Blob => return this.Blob.toJSON(global, lifetime),
            // .InlineBlob => {
            //     if (this.InlineBlob.len == 0) {
            //         return JSValue.jsNull();
            //     }
            //     var str = this.InlineBlob.toStringOwned(global);
            //     return str.parseJSON(global);
            // },
            .InternalBlob => {
                if (this.InternalBlob.bytes.items.len == 0) {
                    return JSValue.jsNull();
                }

                const str = this.InternalBlob.toJSON(global);

                // the GC will collect the string
                this.* = .{
                    .Blob = .{},
                };

                return str;
            },
            .WTFStringImpl => {
                var str = bun.String.init(this.WTFStringImpl);
                defer str.deref();
                this.* = .{
                    .Blob = .{},
                };

                if (str.length() == 0) {
                    return JSValue.jsNull();
                }

                return str.toJSByParseJSON(global);
            },
        }
    }

    pub fn toString(this: *AnyBlob, global: *JSGlobalObject, comptime lifetime: JSC.WebCore.Lifetime) JSValue {
        switch (this.*) {
            .Blob => return this.Blob.toString(global, lifetime),
            // .InlineBlob => {
            //     if (this.InlineBlob.len == 0) {
            //         return ZigString.Empty.toValue(global);
            //     }
            //     const owned = this.InlineBlob.toStringOwned(global);
            //     this.* = .{ .InlineBlob = .{ .len = 0 } };
            //     return owned;
            // },
            .InternalBlob => {
                if (this.InternalBlob.bytes.items.len == 0) {
                    return ZigString.Empty.toValue(global);
                }

                const owned = this.InternalBlob.toStringOwned(global);
                this.* = .{ .Blob = .{} };
                return owned;
            },
            .WTFStringImpl => {
                var str = bun.String.init(this.WTFStringImpl);
                defer str.deref();
                this.* = .{ .Blob = .{} };

                return str.toJS(global);
            },
        }
    }

    pub fn toArrayBuffer(this: *AnyBlob, global: *JSGlobalObject, comptime lifetime: JSC.WebCore.Lifetime) JSValue {
        switch (this.*) {
            .Blob => return this.Blob.toArrayBuffer(global, lifetime),
            // .InlineBlob => {
            //     if (this.InlineBlob.len == 0) {
            //         return JSC.ArrayBuffer.create(global, "", .ArrayBuffer);
            //     }
            //     var bytes = this.InlineBlob.sliceConst();
            //     this.InlineBlob.len = 0;
            //     const value = JSC.ArrayBuffer.create(
            //         global,
            //         bytes,
            //         .ArrayBuffer,
            //     );
            //     return value;
            // },
            .InternalBlob => {
                if (this.InternalBlob.bytes.items.len == 0) {
                    return JSC.ArrayBuffer.create(global, "", .ArrayBuffer);
                }

                const bytes = this.InternalBlob.toOwnedSlice();
                this.* = .{ .Blob = .{} };
                const value = JSC.ArrayBuffer.fromBytes(
                    bytes,
                    .ArrayBuffer,
                );
                return value.toJS(global, null);
            },
            .WTFStringImpl => {
                const str = bun.String.init(this.WTFStringImpl);
                this.* = .{ .Blob = .{} };
                defer str.deref();

                const out_bytes = str.toUTF8WithoutRef(bun.default_allocator);
                if (out_bytes.isAllocated()) {
                    const value = JSC.ArrayBuffer.fromBytes(
                        @constCast(out_bytes.slice()),
                        .ArrayBuffer,
                    );
                    return value.toJS(global, null);
                }

                return JSC.ArrayBuffer.create(global, out_bytes.slice(), .ArrayBuffer);
            },
        }
    }

    pub inline fn size(this: *const AnyBlob) Blob.SizeType {
        return switch (this.*) {
            .Blob => this.Blob.size,
            .WTFStringImpl => @as(Blob.SizeType, @truncate(this.WTFStringImpl.utf8ByteLength())),
            else => @as(Blob.SizeType, @truncate(this.slice().len)),
        };
    }

    pub fn from(this: *AnyBlob, list: std.ArrayList(u8)) void {
        this.* = .{
            .InternalBlob = InternalBlob{
                .bytes = list,
            },
        };
    }

    pub fn isDetached(this: *const AnyBlob) bool {
        return switch (this.*) {
            .Blob => |blob| blob.isDetached(),
            .InternalBlob => this.InternalBlob.bytes.items.len == 0,
            .WTFStringImpl => this.WTFStringImpl.length() == 0,
        };
    }

    pub fn store(this: *const @This()) ?*Blob.Store {
        if (this.* == .Blob) {
            return this.Blob.store;
        }

        return null;
    }

    pub fn contentType(self: *const @This()) []const u8 {
        return switch (self.*) {
            .Blob => self.Blob.content_type,
            .WTFStringImpl => MimeType.text.value,
            // .InlineBlob => self.InlineBlob.contentType(),
            .InternalBlob => self.InternalBlob.contentType(),
        };
    }

    pub fn wasString(self: *const @This()) bool {
        return switch (self.*) {
            .Blob => self.Blob.is_all_ascii orelse false,
            .WTFStringImpl => true,
            // .InlineBlob => self.InlineBlob.was_string,
            .InternalBlob => self.InternalBlob.was_string,
        };
    }

    pub inline fn slice(self: *const @This()) []const u8 {
        return switch (self.*) {
            .Blob => self.Blob.sharedView(),
            .WTFStringImpl => self.WTFStringImpl.utf8Slice(),
            // .InlineBlob => self.InlineBlob.sliceConst(),
            .InternalBlob => self.InternalBlob.sliceConst(),
        };
    }

    pub fn needsToReadFile(self: *const @This()) bool {
        return switch (self.*) {
            .Blob => self.Blob.needsToReadFile(),
            .WTFStringImpl, .InternalBlob => false,
        };
    }

    pub fn detach(self: *@This()) void {
        return switch (self.*) {
            .Blob => {
                self.Blob.detach();
                self.* = .{
                    .Blob = .{},
                };
            },
            // .InlineBlob => {
            //     self.InlineBlob.len = 0;
            // },
            .InternalBlob => {
                self.InternalBlob.bytes.clearAndFree();
                self.* = .{
                    .Blob = .{},
                };
            },
            .WTFStringImpl => {
                self.WTFStringImpl.deref();
                self.* = .{
                    .Blob = .{},
                };
            },
        };
    }
};

/// A single-use Blob
pub const InternalBlob = struct {
    bytes: std.ArrayList(u8),
    was_string: bool = false,

    pub fn toStringOwned(this: *@This(), globalThis: *JSC.JSGlobalObject) JSValue {
        const bytes_without_bom = strings.withoutUTF8BOM(this.bytes.items);
        if (strings.toUTF16Alloc(globalThis.allocator(), bytes_without_bom, false, false) catch &[_]u16{}) |out| {
            const return_value = ZigString.toExternalU16(out.ptr, out.len, globalThis);
            return_value.ensureStillAlive();
            this.deinit();
            return return_value;
        } else if
        // If there was a UTF8 BOM, we clone it
        (bytes_without_bom.len != this.bytes.items.len) {
            defer this.deinit();
            var out = bun.String.createLatin1(this.bytes.items[3..]);
            defer out.deref();
            return out.toJS(globalThis);
        } else {
            var str = ZigString.init(this.toOwnedSlice());
            str.mark();
            return str.toExternalValue(globalThis);
        }
    }

    pub fn toJSON(this: *@This(), globalThis: *JSC.JSGlobalObject) JSValue {
        const str_bytes = ZigString.init(strings.withoutUTF8BOM(this.bytes.items)).withEncoding();
        const json = str_bytes.toJSONObject(globalThis);
        this.deinit();
        return json;
    }

    pub inline fn sliceConst(this: *const @This()) []const u8 {
        return this.bytes.items;
    }

    pub fn deinit(this: *@This()) void {
        this.bytes.clearAndFree();
    }

    pub inline fn slice(this: @This()) []u8 {
        return this.bytes.items;
    }

    pub fn toOwnedSlice(this: *@This()) []u8 {
        const bytes = this.bytes.items;
        this.bytes.items = &.{};
        this.bytes.capacity = 0;
        return bytes;
    }

    pub fn clearAndFree(this: *@This()) void {
        this.bytes.clearAndFree();
    }

    pub fn contentType(self: *const @This()) []const u8 {
        if (self.was_string) {
            return MimeType.text.value;
        }

        return MimeType.other.value;
    }
};

/// A blob which stores all the data in the same space as a real Blob
/// This is an optimization for small Response and Request bodies
/// It means that we can avoid an additional heap allocation for a small response
pub const InlineBlob = extern struct {
    const real_blob_size = @sizeOf(Blob);
    pub const IntSize = u8;
    pub const available_bytes = real_blob_size - @sizeOf(IntSize) - 1 - 1;
    bytes: [available_bytes]u8 align(1) = undefined,
    len: IntSize align(1) = 0,
    was_string: bool align(1) = false,

    pub fn concat(first: []const u8, second: []const u8) InlineBlob {
        const total = first.len + second.len;
        assert(total <= available_bytes);

        var inline_blob: JSC.WebCore.InlineBlob = .{};
        var bytes_slice = inline_blob.bytes[0..total];

        if (first.len > 0)
            @memcpy(bytes_slice[0..first.len], first);

        if (second.len > 0)
            @memcpy(bytes_slice[first.len..][0..second.len], second);

        inline_blob.len = @as(@TypeOf(inline_blob.len), @truncate(total));
        return inline_blob;
    }

    fn internalInit(data: []const u8, was_string: bool) InlineBlob {
        assert(data.len <= available_bytes);

        var blob = InlineBlob{
            .len = @as(IntSize, @intCast(data.len)),
            .was_string = was_string,
        };

        if (data.len > 0)
            @memcpy(blob.bytes[0..data.len], data);
        return blob;
    }

    pub fn init(data: []const u8) InlineBlob {
        return internalInit(data, false);
    }

    pub fn initString(data: []const u8) InlineBlob {
        return internalInit(data, true);
    }

    pub fn toStringOwned(this: *@This(), globalThis: *JSC.JSGlobalObject) JSValue {
        if (this.len == 0)
            return ZigString.Empty.toValue(globalThis);

        var str = ZigString.init(this.sliceConst());

        if (!strings.isAllASCII(this.sliceConst())) {
            str.markUTF8();
        }

        const out = str.toValueGC(globalThis);
        out.ensureStillAlive();
        this.len = 0;
        return out;
    }

    pub fn contentType(self: *const @This()) []const u8 {
        if (self.was_string) {
            return MimeType.text.value;
        }

        return MimeType.other.value;
    }

    pub fn deinit(_: *@This()) void {}

    pub inline fn slice(this: *@This()) []u8 {
        return this.bytes[0..this.len];
    }

    pub inline fn sliceConst(this: *const @This()) []const u8 {
        return this.bytes[0..this.len];
    }

    pub fn toOwnedSlice(this: *@This()) []u8 {
        return this.slice();
    }

    pub fn clearAndFree(_: *@This()) void {}
};

const assert = bun.assert;<|MERGE_RESOLUTION|>--- conflicted
+++ resolved
@@ -2035,13 +2035,9 @@
             }
 
             fn onCopyFile(req: *libuv.fs_t) callconv(.C) void {
-<<<<<<< HEAD
                 var this: *CopyFileWindows = @fieldParentPtr("io_request", req);
-                std.debug.assert(req.data == @as(?*anyopaque, @ptrCast(this)));
-=======
-                var this: *CopyFileWindows = @fieldParentPtr(CopyFileWindows, "io_request", req);
-                assert(req.data == @as(?*anyopaque, @ptrCast(this)));
->>>>>>> 49fa21f6
+                bun.assert(req.data == @as(?*anyopaque, @ptrCast(this)));
+
                 var event_loop = this.event_loop;
                 event_loop.virtual_machine.event_loop_handle.?.unrefConcurrently();
                 const rc = req.result;
