// This is copied from std.fs.Dir.Iterator
// The differences are:
// - it returns errors in the expected format
// - doesn't mark BADF as unreachable
// - It uses PathString instead of []const u8
// - Windows can be configured to return []const u16

const builtin = @import("builtin");
const std = @import("std");
const posix = std.posix;

const Dir = std.fs.Dir;
const JSC = bun.JSC;
const PathString = JSC.PathString;
const bun = @import("root").bun;

const IteratorError = error{ AccessDenied, SystemResources } || posix.UnexpectedError;
const mem = std.mem;
const strings = bun.strings;
const Maybe = JSC.Maybe;
const File = std.fs.File;

pub const IteratorResult = struct {
    name: PathString,
    kind: Entry.Kind,
};
const Result = Maybe(?IteratorResult);

const IteratorResultW = struct {
    // fake PathString to have less `if (Environment.isWindows) ...`
    name: struct {
        data: [:0]const u16,

        pub fn slice(this: @This()) []const u16 {
            return this.data;
        }

        pub fn sliceAssumeZ(this: @This()) [:0]const u16 {
            return this.data;
        }
    },
    kind: Entry.Kind,
};
const ResultW = Maybe(?IteratorResultW);

const Entry = JSC.Node.Dirent;

pub const Iterator = NewIterator(false);
pub const IteratorW = NewIterator(true);

pub fn NewIterator(comptime use_windows_ospath: bool) type {
    return switch (builtin.os.tag) {
        .macos, .ios, .freebsd, .netbsd, .dragonfly, .openbsd, .solaris => struct {
            dir: Dir,
            seek: i64,
            buf: [8192]u8, // TODO align(@alignOf(os.system.dirent)),
            index: usize,
            end_index: usize,

            const Self = @This();

            pub const Error = IteratorError;

            fn fd(self: *Self) posix.fd_t {
                return self.dir.fd;
            }

            /// Memory such as file names referenced in this returned entry becomes invalid
            /// with subsequent calls to `next`, as well as when this `Dir` is deinitialized.
            pub const next = switch (builtin.os.tag) {
                .macos, .ios => nextDarwin,
                // .freebsd, .netbsd, .dragonfly, .openbsd => nextBsd,
                // .solaris => nextSolaris,
                else => @compileError("unimplemented"),
            };

            fn nextDarwin(self: *Self) Result {
                start_over: while (true) {
                    if (self.index >= self.end_index) {
                        const rc = posix.system.__getdirentries64(
                            self.dir.fd,
                            &self.buf,
                            self.buf.len,
                            &self.seek,
                        );

                        if (rc < 1) {
                            if (rc == 0) return Result{ .result = null };
                            if (Result.errnoSys(rc, .getdirentries64)) |err| {
                                return err;
                            }
                        }

                        self.index = 0;
                        self.end_index = @as(usize, @intCast(rc));
                    }
                    const darwin_entry = @as(*align(1) posix.system.dirent, @ptrCast(&self.buf[self.index]));
                    const next_index = self.index + darwin_entry.reclen;
                    self.index = next_index;

                    const name = @as([*]u8, @ptrCast(&darwin_entry.name))[0..darwin_entry.namlen];

                    if (strings.eqlComptime(name, ".") or strings.eqlComptime(name, "..") or (darwin_entry.ino == 0)) {
                        continue :start_over;
                    }

                    const entry_kind = switch (darwin_entry.type) {
                        posix.DT.BLK => Entry.Kind.block_device,
                        posix.DT.CHR => Entry.Kind.character_device,
                        posix.DT.DIR => Entry.Kind.directory,
                        posix.DT.FIFO => Entry.Kind.named_pipe,
                        posix.DT.LNK => Entry.Kind.sym_link,
                        posix.DT.REG => Entry.Kind.file,
                        posix.DT.SOCK => Entry.Kind.unix_domain_socket,
                        posix.DT.WHT => Entry.Kind.whiteout,
                        else => Entry.Kind.unknown,
                    };
                    return .{
                        .result = IteratorResult{
                            .name = PathString.init(name),
                            .kind = entry_kind,
                        },
                    };
                }
            }
        },

        .linux => struct {
            dir: Dir,
            // The if guard is solely there to prevent compile errors from missing `linux.dirent64`
            // definition when compiling for other OSes. It doesn't do anything when compiling for Linux.
            buf: [8192]u8 align(if (builtin.os.tag != .linux) 1 else @alignOf(linux.dirent64)),
            index: usize,
            end_index: usize,

            const Self = @This();
            const linux = std.os.linux;

            pub const Error = IteratorError;

            fn fd(self: *Self) posix.fd_t {
                return self.dir.fd;
            }

            /// Memory such as file names referenced in this returned entry becomes invalid
            /// with subsequent calls to `next`, as well as when this `Dir` is deinitialized.
            pub fn next(self: *Self) Result {
                start_over: while (true) {
                    if (self.index >= self.end_index) {
                        const rc = linux.getdents64(self.dir.fd, &self.buf, self.buf.len);
                        if (Result.errnoSys(rc, .getdents64)) |err| return err;
                        if (rc == 0) return .{ .result = null };
                        self.index = 0;
                        self.end_index = rc;
                    }
                    const linux_entry = @as(*align(1) linux.dirent64, @ptrCast(&self.buf[self.index]));
                    const next_index = self.index + linux_entry.reclen;
                    self.index = next_index;

                    const name = mem.sliceTo(@as([*:0]u8, @ptrCast(&linux_entry.name)), 0);

                    // skip . and .. entries
                    if (strings.eqlComptime(name, ".") or strings.eqlComptime(name, "..")) {
                        continue :start_over;
                    }

                    const entry_kind = switch (linux_entry.type) {
                        linux.DT.BLK => Entry.Kind.block_device,
                        linux.DT.CHR => Entry.Kind.character_device,
                        linux.DT.DIR => Entry.Kind.directory,
                        linux.DT.FIFO => Entry.Kind.named_pipe,
                        linux.DT.LNK => Entry.Kind.sym_link,
                        linux.DT.REG => Entry.Kind.file,
                        linux.DT.SOCK => Entry.Kind.unix_domain_socket,
                        else => Entry.Kind.unknown,
                    };
                    return .{
                        .result = IteratorResult{
                            .name = PathString.init(name),
                            .kind = entry_kind,
                        },
                    };
                }
            }
        },
        .windows => struct {
            const FILE_DIRECTORY_INFORMATION = std.os.windows.FILE_DIRECTORY_INFORMATION;
            // While the official api docs guarantee FILE_BOTH_DIR_INFORMATION to be aligned properly
            // this may not always be the case (e.g. due to faulty VM/Sandboxing tools)
            const FILE_DIRECTORY_INFORMATION_PTR = *align(2) FILE_DIRECTORY_INFORMATION;
            dir: Dir,
<<<<<<< HEAD
            buf: [8192]u8 align(@alignOf(std.os.windows.FILE_DIRECTORY_INFORMATION)),
=======

            // This structure must be aligned on a LONGLONG (8-byte) boundary.
            // If a buffer contains two or more of these structures, the
            // NextEntryOffset value in each entry, except the last, falls on an
            // 8-byte boundary.
            // https://learn.microsoft.com/en-us/windows-hardware/drivers/ddi/ntifs/ns-ntifs-_file_directory_information
            buf: [8192]u8 align(8),
>>>>>>> 4c0d69af
            index: usize,
            end_index: usize,
            first: bool,
            name_data: if (use_windows_ospath) [257]u16 else [513]u8,

            const Self = @This();

            pub const Error = IteratorError;

            const ResultT = if (use_windows_ospath) ResultW else Result;

            fn fd(self: *Self) posix.fd_t {
                return self.dir.fd;
            }

            /// Memory such as file names referenced in this returned entry becomes invalid
            /// with subsequent calls to `next`, as well as when this `Dir` is deinitialized.
            pub fn next(self: *Self) ResultT {
                while (true) {
                    const w = std.os.windows;
                    if (self.index >= self.end_index) {
                        var io: w.IO_STATUS_BLOCK = undefined;
                        if (self.first) {
                            // > Any bytes inserted for alignment SHOULD be set to zero, and the receiver MUST ignore them
                            @memset(&self.buf, 0);
                        }

                        const rc = w.ntdll.NtQueryDirectoryFile(
                            self.dir.fd,
                            null,
                            null,
                            null,
                            &io,
                            &self.buf,
                            self.buf.len,
                            .FileDirectoryInformation,
                            w.FALSE,
                            null,
                            if (self.first) @as(w.BOOLEAN, w.TRUE) else @as(w.BOOLEAN, w.FALSE),
                        );

                        self.first = false;
                        if (io.Information == 0) {
                            bun.sys.syslog("NtQueryDirectoryFile({}) = 0", .{bun.toFD(self.dir.fd)});
                            return .{ .result = null };
                        }
                        self.index = 0;
                        self.end_index = io.Information;
                        // If the handle is not a directory, we'll get STATUS_INVALID_PARAMETER.
                        if (rc == .INVALID_PARAMETER) {
                            bun.sys.syslog("NtQueryDirectoryFile({}) = {s}", .{ bun.toFD(self.dir.fd), @tagName(rc) });
                            return .{
                                .err = .{
                                    .errno = @intFromEnum(bun.C.SystemErrno.ENOTDIR),
                                    .syscall = .NtQueryDirectoryFile,
                                },
                            };
                        }

                        if (rc == .NO_MORE_FILES) {
                            bun.sys.syslog("NtQueryDirectoryFile({}) = {s}", .{ bun.toFD(self.dir.fd), @tagName(rc) });
                            self.end_index = self.index;
                            return .{ .result = null };
                        }

                        if (rc != .SUCCESS) {
                            bun.sys.syslog("NtQueryDirectoryFile({}) = {s}", .{ bun.toFD(self.dir.fd), @tagName(rc) });

                            if ((bun.windows.Win32Error.fromNTStatus(rc).toSystemErrno())) |errno| {
                                return .{
                                    .err = .{
                                        .errno = @intFromEnum(errno),
                                        .syscall = .NtQueryDirectoryFile,
                                    },
                                };
                            }

                            return .{
                                .err = .{
                                    .errno = @intFromEnum(bun.C.SystemErrno.EUNKNOWN),
                                    .syscall = .NtQueryDirectoryFile,
                                },
                            };
                        }

                        bun.sys.syslog("NtQueryDirectoryFile({}) = {d}", .{ bun.toFD(self.dir.fd), self.end_index });
                    }

                    const dir_info: FILE_DIRECTORY_INFORMATION_PTR = @ptrCast(@alignCast(&self.buf[self.index]));
                    if (dir_info.NextEntryOffset != 0) {
                        self.index += dir_info.NextEntryOffset;
                    } else {
                        self.index = self.buf.len;
                    }

                    const dir_info_name = @as([*]const u16, @ptrCast(&dir_info.FileName))[0 .. dir_info.FileNameLength / 2];

                    if (mem.eql(u16, dir_info_name, &[_]u16{'.'}) or mem.eql(u16, dir_info_name, &[_]u16{ '.', '.' }))
                        continue;

                    const kind = blk: {
                        const attrs = dir_info.FileAttributes;
                        const isdir = attrs & w.FILE_ATTRIBUTE_DIRECTORY != 0;
                        const islink = attrs & w.FILE_ATTRIBUTE_REPARSE_POINT != 0;
                        // on windows symlinks can be directories, too. We prioritize the
                        // "sym_link" kind over the "directory" kind
                        if (islink) break :blk Entry.Kind.sym_link;
                        if (isdir) break :blk Entry.Kind.directory;
                        break :blk Entry.Kind.file;
                    };

                    if (use_windows_ospath) {
                        const length = dir_info.FileNameLength / 2;
                        @memcpy(self.name_data[0..length], @as([*]u16, @ptrCast(&dir_info.FileName))[0..length]);
                        self.name_data[length] = 0;
                        const name_utf16le = self.name_data[0..length :0];

                        return .{
                            .result = IteratorResultW{
                                .kind = kind,
                                .name = .{ .data = name_utf16le },
                            },
                        };
                    }

                    // Trust that Windows gives us valid UTF-16LE
                    const name_utf8 = strings.fromWPath(self.name_data[0..], dir_info_name);

                    return .{
                        .result = IteratorResult{
                            .name = PathString.init(name_utf8),
                            .kind = kind,
                        },
                    };
                }
            }
        },
        .wasi => struct {
            dir: Dir,
            buf: [8192]u8, // TODO align(@alignOf(os.wasi.dirent_t)),
            cookie: u64,
            index: usize,
            end_index: usize,

            const Self = @This();

            pub const Error = IteratorError;

            fn fd(self: *Self) posix.fd_t {
                return self.dir.fd;
            }

            /// Memory such as file names referenced in this returned entry becomes invalid
            /// with subsequent calls to `next`, as well as when this `Dir` is deinitialized.
            pub fn next(self: *Self) Result {
                // We intentinally use fd_readdir even when linked with libc,
                // since its implementation is exactly the same as below,
                // and we avoid the code complexity here.
                const w = posix.wasi;
                start_over: while (true) {
                    if (self.index >= self.end_index) {
                        var bufused: usize = undefined;
                        switch (w.fd_readdir(self.fd, &self.buf, self.buf.len, self.cookie, &bufused)) {
                            .SUCCESS => {},
                            .BADF => unreachable, // Dir is invalid or was opened without iteration ability
                            .FAULT => unreachable,
                            .NOTDIR => unreachable,
                            .INVAL => unreachable,
                            .NOTCAPABLE => return error.AccessDenied,
                            else => |err| return posix.unexpectedErrno(err),
                        }
                        if (bufused == 0) return null;
                        self.index = 0;
                        self.end_index = bufused;
                    }
                    const entry = @as(*align(1) w.dirent_t, @ptrCast(&self.buf[self.index]));
                    const entry_size = @sizeOf(w.dirent_t);
                    const name_index = self.index + entry_size;
                    const name = mem.span(self.buf[name_index .. name_index + entry.d_namlen]);

                    const next_index = name_index + entry.d_namlen;
                    self.index = next_index;
                    self.cookie = entry.d_next;

                    // skip . and .. entries
                    if (strings.eqlComptime(name, ".") or strings.eqlComptime(name, "..")) {
                        continue :start_over;
                    }

                    const entry_kind = switch (entry.d_type) {
                        .BLOCK_DEVICE => Entry.Kind.block_device,
                        .CHARACTER_DEVICE => Entry.Kind.character_device,
                        .DIRECTORY => Entry.Kind.directory,
                        .SYMBOLIC_LINK => Entry.Kind.sym_link,
                        .REGULAR_FILE => Entry.Kind.file,
                        .SOCKET_STREAM, .SOCKET_DGRAM => Entry.Kind.unix_domain_socket,
                        else => Entry.Kind.unknown,
                    };
                    return IteratorResult{
                        .name = name,
                        .kind = entry_kind,
                    };
                }
            }
        },
        else => @compileError("unimplemented"),
    };
}

pub const PathType = enum { u8, u16 };

pub fn NewWrappedIterator(comptime path_type: PathType) type {
    const IteratorType = if (path_type == .u16) IteratorW else Iterator;
    const ResultType = if (path_type == .u16) ResultW else Result;
    return struct {
        iter: IteratorType,
        const Self = @This();

        pub inline fn next(self: *Self) ResultType {
            return self.iter.next();
        }

        pub inline fn fd(self: *Self) posix.fd_t {
            return self.iter.fd();
        }

        pub const Error = IteratorError;

        pub fn init(dir: Dir) Self {
            return Self{
                .iter = switch (builtin.os.tag) {
                    .macos,
                    .ios,
                    .freebsd,
                    .netbsd,
                    .dragonfly,
                    .openbsd,
                    .solaris,
                    => IteratorType{
                        .dir = dir,
                        .seek = 0,
                        .index = 0,
                        .end_index = 0,
                        .buf = undefined,
                    },
                    .linux, .haiku => IteratorType{
                        .dir = dir,
                        .index = 0,
                        .end_index = 0,
                        .buf = undefined,
                    },
                    .windows => IteratorType{
                        .dir = dir,
                        .index = 0,
                        .end_index = 0,
                        .first = true,
                        .buf = undefined,
                        .name_data = undefined,
                    },
                    .wasi => IteratorType{
                        .dir = dir,
                        .cookie = posix.wasi.DIRCOOKIE_START,
                        .index = 0,
                        .end_index = 0,
                        .buf = undefined,
                    },
                    else => @compileError("unimplemented"),
                },
            };
        }
    };
}

pub const WrappedIterator = NewWrappedIterator(.u8);
pub const WrappedIteratorW = NewWrappedIterator(.u16);

pub fn iterate(self: Dir, comptime path_type: PathType) NewWrappedIterator(path_type) {
    return NewWrappedIterator(path_type).init(self);
}<|MERGE_RESOLUTION|>--- conflicted
+++ resolved
@@ -189,9 +189,6 @@
             // this may not always be the case (e.g. due to faulty VM/Sandboxing tools)
             const FILE_DIRECTORY_INFORMATION_PTR = *align(2) FILE_DIRECTORY_INFORMATION;
             dir: Dir,
-<<<<<<< HEAD
-            buf: [8192]u8 align(@alignOf(std.os.windows.FILE_DIRECTORY_INFORMATION)),
-=======
 
             // This structure must be aligned on a LONGLONG (8-byte) boundary.
             // If a buffer contains two or more of these structures, the
@@ -199,7 +196,6 @@
             // 8-byte boundary.
             // https://learn.microsoft.com/en-us/windows-hardware/drivers/ddi/ntifs/ns-ntifs-_file_directory_information
             buf: [8192]u8 align(8),
->>>>>>> 4c0d69af
             index: usize,
             end_index: usize,
             first: bool,
