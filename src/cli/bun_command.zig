--- conflicted
+++ resolved
@@ -34,65 +34,6 @@
 const Router = @import("../router.zig");
 const BundleV2 = @import("../bundler/bundle_v2.zig");
 var estimated_input_lines_of_code_: usize = undefined;
-<<<<<<< HEAD
-const ServerBundleGeneratorThread = struct {
-    inline fn _generate(
-        logs: *logger.Log,
-        env_loader_: *DotEnv.Loader,
-        allocator_: std.mem.Allocator,
-        ctx: Command.Context,
-        _filepath: [*:0]const u8,
-        server_conf: Api.LoadedFramework,
-        route_conf_: ?Api.LoadedRouteConfig,
-        router: ?Router,
-    ) anyerror!void {
-        var server_bundler = try bundler.Bundler.init(
-            allocator_,
-            logs,
-            try configureTransformOptionsForBun(allocator_, ctx.args),
-            null,
-            env_loader_,
-        );
-        server_bundler.configureLinker();
-        server_bundler.options.jsx.supports_fast_refresh = false;
-
-        server_bundler.router = router;
-        server_bundler.configureDefines() catch |err| {
-            Output.prettyErrorln("<r><red>{s}<r> loading --define or .env values for node_modules.server.bun\n", .{@errorName(err)});
-            return err;
-        };
-
-        if (ctx.debug.macros) |macros| {
-            server_bundler.options.macro_remap = macros;
-        }
-
-        var estimated_input_lines_of_code: usize = 0;
-        _ = try GenerateNodeModuleBundle.generate(
-            &server_bundler,
-            allocator_,
-            server_conf,
-            route_conf_,
-            _filepath,
-            &estimated_input_lines_of_code,
-            ctx.debug.package_bundle_map,
-        );
-        std.mem.doNotOptimizeAway(&server_bundler);
-    }
-    pub fn generate(
-        logs: *logger.Log,
-        env_loader_: *DotEnv.Loader,
-        ctx: Command.Context,
-        _filepath: [*:0]const u8,
-        server_conf: Api.LoadedFramework,
-        route_conf_: ?Api.LoadedRouteConfig,
-        router: ?Router,
-    ) void {
-        defer Output.flush();
-
-        _generate(logs, env_loader_, default_allocator, ctx, _filepath, server_conf, route_conf_, router) catch return;
-    }
-};
-=======
 // const ServerBundleGeneratorThread = struct {
 //     inline fn _generate(
 //         logs: *logger.Log,
@@ -150,7 +91,6 @@
 //         _generate(logs, env_loader_, default_allocator, ctx, _filepath, server_conf, route_conf_, router) catch return;
 //     }
 // };
->>>>>>> 817491fa
 
 pub const BunCommand = struct {
     pub fn exec(
@@ -248,57 +188,6 @@
                 ctx.debug.package_bundle_map,
             );
 
-<<<<<<< HEAD
-            const estimated_input_lines_of_code = estimated_input_lines_of_code_;
-
-            if (node_modules_) |node_modules| {
-                if (log.errors > 0) {
-                    try log.printForLogLevel(Output.errorWriter());
-                } else {
-                    var elapsed = @divTrunc(@truncate(i64, std.time.nanoTimestamp() - ctx.start_time), @as(i64, std.time.ns_per_ms));
-                    const print_summary = !(ctx.args.no_summary orelse false);
-                    if (print_summary) {
-                        var bundle = NodeModuleBundle.init(node_modules, allocator);
-                        bundle.printSummary();
-                    }
-                    const indent = comptime " ";
-
-                    switch (estimated_input_lines_of_code) {
-                        0...99999 => {
-                            if (generated_server) {
-                                Output.prettyln(indent ++ "<d>{d:<5} LOC parsed x2", .{estimated_input_lines_of_code});
-                            } else {
-                                Output.prettyln(indent ++ "<d>{d:<5} LOC parsed", .{estimated_input_lines_of_code});
-                            }
-                        },
-                        else => {
-                            const formatted_loc: f32 = @floatCast(f32, @intToFloat(f64, estimated_input_lines_of_code) / 1000);
-                            if (generated_server) {
-                                Output.prettyln(indent ++ "<d>{d:<5.2}k LOC parsed x2", .{formatted_loc});
-                            } else {
-                                Output.prettyln(indent ++ "<d>{d:<5.2}k LOC parsed", .{
-                                    formatted_loc,
-                                });
-                            }
-                        },
-                    }
-
-                    Output.prettyln(indent ++ "<d>{d:6}ms elapsed", .{@intCast(u32, elapsed)});
-
-                    if (generated_server) {
-                        Output.prettyln(indent ++ "<r>Saved to ./{s}, ./{s}", .{ filepath, server_bundle_filepath });
-                    } else {
-                        Output.prettyln(indent ++ "<r>Saved to ./{s}", .{filepath});
-                    }
-
-                    Output.flush();
-
-                    try log.printForLogLevel(Output.errorWriter());
-                }
-            } else {
-                try log.printForLogLevel(Output.errorWriter());
-            }
-=======
             // const estimated_input_lines_of_code = estimated_input_lines_of_code_;
 
             // if (node_modules_) |node_modules| {
@@ -348,7 +237,6 @@
             // } else {
             try log.printForLogLevel(Output.errorWriter());
             // }
->>>>>>> 817491fa
         }
     }
 };